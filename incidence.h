/*
  This file is part of the kcalcore library.

  Copyright (c) 2001-2003 Cornelius Schumacher <schumacher@kde.org>
  Copyright (C) 2003-2004 Reinhold Kainhofer <reinhold@kainhofer.com>

  This library is free software; you can redistribute it and/or
  modify it under the terms of the GNU Library General Public
  License as published by the Free Software Foundation; either
  version 2 of the License, or (at your option) any later version.

  This library is distributed in the hope that it will be useful,
  but WITHOUT ANY WARRANTY; without even the implied warranty of
  MERCHANTABILITY or FITNESS FOR A PARTICULAR PURPOSE.  See the GNU
  Library General Public License for more details.

  You should have received a copy of the GNU Library General Public License
  along with this library; see the file COPYING.LIB.  If not, write to
  the Free Software Foundation, Inc., 51 Franklin Street, Fifth Floor,
  Boston, MA 02110-1301, USA.
*/
/**
  @file
  This file is part of the API for handling calendar data and
  defines the Incidence class.

  @author Cornelius Schumacher \<schumacher@kde.org\>
  @author Reinhold Kainhofer \<reinhold@kainhofer.com\>
*/

#ifndef KCALCORE_INCIDENCE_H
#define KCALCORE_INCIDENCE_H

#include "kcalcore_export.h"
#include "alarm.h"
#include "attachment.h"
#include "incidencebase.h"
#include "recurrence.h"

#include <QtCore/QMetaType>

//@cond PRIVATE
// Value used to signal invalid/unset latitude or longitude.
#define INVALID_LATLON 255.0
//@endcond

namespace KCalCore {

/**
  @brief
  Provides the abstract base class common to non-FreeBusy (Events, To-dos,
  Journals) calendar components known as incidences.

  Several properties are not allowed for VFREEBUSY objects (see rfc:2445),
  so they are not in IncidenceBase. The hierarchy is:

  IncidenceBase
  + FreeBusy
  + Incidence
    + Event
    + Todo
    + Journal

  So IncidenceBase contains all properties that are common to all classes,
  and Incidence contains all additional properties that are common to
  Events, Todos and Journals, but are not allowed for FreeBusy entries.
*/
class KCALCORE_EXPORT Incidence
    : public IncidenceBase, public Recurrence::RecurrenceObserver
{
public:

    /**
      The different types of overall incidence status or confirmation.
      The meaning is specific to the incidence type in context.
    */
    enum Status {
        StatusNone,           /**< No status */
        StatusTentative,      /**< event is tentative */
        StatusConfirmed,      /**< event is definite */
        StatusCompleted,      /**< to-do completed */
        StatusNeedsAction,    /**< to-do needs action */
        StatusCanceled,       /**< event or to-do canceled; journal removed */
        StatusInProcess,      /**< to-do in process */
        StatusDraft,          /**< journal is draft */
        StatusFinal,          /**< journal is final */
        StatusX               /**< a non-standard status string */
    };

    /**
      The different types of incidence access classifications.
    */
    enum Secrecy {
        SecrecyPublic,      /**< Not secret (default) */
        SecrecyPrivate,     /**< Secret to the owner */
        SecrecyConfidential /**< Secret to the owner and some others */
    };

    /**
       The different types of RELTYPE values specified by the RFC.
       Only RelTypeParent is supported for now.
    */
    enum RelType {
        RelTypeParent,  /**< The related incidence is a parent. */
        RelTypeChild,   /**< The related incidence is a child. */
        RelTypeSibling  /**< The related incidence is a peer. */
    };

    /**
      A shared pointer to an Incidence.
    */
    typedef QSharedPointer<Incidence> Ptr;

    /**
      List of incidences.
    */
    typedef QVector<Ptr> List;

    /**
      Constructs an empty incidence.*
    */
    Incidence();

    /**
      Destroys an incidence.
    */
    virtual ~Incidence();

    /**
      Returns an exact copy of this incidence. The returned object is owned
      by the caller.

      Dirty fields are cleared.
    */
    virtual Incidence *clone() const = 0;

    /**
      Returns a unique identifier for a specific instance of an incidence.

      Due to the recurrence-id, the uid is not unique for a KCalCore::Incidence.
      @since 4.11
    */
    QString instanceIdentifier() const;

    /**
      Set readonly state of incidence.

      @param readonly If true, the incidence is set to readonly, if false the
                      incidence is set to readwrite.
    */
    void setReadOnly(bool readonly);

    /**
      @copydoc IncidenceBase::setLastModified().
    */
    void setLastModified(const KDateTime &lm);

    /**
      Set localOnly state of incidence.
      A local only incidence can be updated but it will not increase the revision
      number neither the modified date.

      @param localonly If true, the incidence is set to localonly, if false the
                      incidence is set to normal stat.
    */
    void setLocalOnly(bool localonly);

    /**
      Get the localOnly status.
      @return true if Local only, false otherwise.

      @see setLocalOnly()
    */
    bool localOnly() const;

    /**
      @copydoc IncidenceBase::setAllDay().
    */
    void setAllDay(bool allDay);

    /**
      Recreate incidence. The incidence is made a new unique incidence, but already stored
      information is preserved. Sets unique id, creation date, last
      modification date and revision number.
    */
    void recreate();

    /**
      Sets the incidence creation date/time. It is stored as a UTC date/time.

      @param dt is the creation date/time.
      @see created().
    */
    void setCreated(const KDateTime &dt);

    /**
      Returns the incidence creation date/time.
      @see setCreated().
    */
    KDateTime created() const;

    /**
      Sets the number of revisions this incidence has seen.

      @param rev is the incidence revision number.
      @see revision().
    */
    void setRevision(int rev);

    /**
      Returns the number of revisions this incidence has seen.
      @see setRevision().
    */
    int revision() const;

    /**
      Sets the incidence starting date/time.

      @param dt is the starting date/time.
      @see IncidenceBase::dtStart().
    */
    virtual void setDtStart(const KDateTime &dt);

    /**
      @copydoc IncidenceBase::shiftTimes()
    */
    virtual void shiftTimes(const KDateTime::Spec &oldSpec,
                            const KDateTime::Spec &newSpec);

    /**
      Sets the incidence description.

      @param description is the incidence description string.
      @param isRich if true indicates the description string contains richtext.
      @see description().
    */
    void setDescription(const QString &description, bool isRich);

    /**
      Sets the incidence description and tries to guess if the description
      is rich text.

      @param description is the incidence description string.
      @see description().
    */
    void setDescription(const QString &description);

    /**
      Returns the incidence description.
      @see setDescription().
      @see richDescription().
    */
    QString description() const;

    /**
      Returns the incidence description in rich text format.
      @see setDescription().
      @see description().
    */
    QString richDescription() const;

    /**
      Returns true if incidence description contains RichText; false otherwise.
      @see setDescription(), description().
    */
    bool descriptionIsRich() const;

    /**
      Sets the incidence summary.

      @param summary is the incidence summary string.
      @param isRich if true indicates the summary string contains richtext.
      @see summary().
    */
    void setSummary(const QString &summary, bool isRich);

    /**
      Sets the incidence summary and tries to guess if the summary is richtext.

      @param summary is the incidence summary string.
      @see summary().
    */
    void setSummary(const QString &summary);

    /**
      Returns the incidence summary.
      @see setSummary().
      @see richSummary().
    */
    QString summary() const;

    /**
      Returns the incidence summary in rich text format.
      @see setSummary().
      @see summary().
    */
    QString richSummary() const;

    /**
      Returns true if incidence summary contains RichText; false otherwise.
      @see setSummary(), summary().
    */
    bool summaryIsRich() const;

    /**
      Sets the incidence location. Do _not_ use with journals.

      @param location is the incidence location string.
      @param isRich if true indicates the location string contains richtext.
      @see location().
    */
    void setLocation(const QString &location, bool isRich);

    /**
      Sets the incidence location and tries to guess if the location is
      richtext. Do _not_ use with journals.

      @param location is the incidence location string.
      @see location().
    */
    void setLocation(const QString &location);

    /**
      Returns the incidence location. Do _not_ use with journals.
      @see setLocation().
      @see richLocation().
    */
    QString location() const;

    /**
      Returns the incidence location in rich text format.
      @see setLocation().
      @see location().
    */
    QString richLocation() const;

    /**
      Returns true if incidence location contains RichText; false otherwise.
      @see setLocation(), location().
    */
    bool locationIsRich() const;

    /**
      Sets the incidence category list.

      @param categories is a list of category strings.
      @see setCategories( const QString &), categories().
    */
    void setCategories(const QStringList &categories);

    /**
      Sets the incidence category list based on a comma delimited string.

      @param catStr is a QString containing a list of categories which
      are delimited by a comma character.
      @see setCategories( const QStringList &), categories().
    */
    void setCategories(const QString &catStr);

    /**
      Returns the incidence categories as a list of strings.
      @see setCategories( const QStringList &), setCategories( Const QString &).
    */
    QStringList categories() const;

    /**
      Returns the incidence categories as a comma separated string.
      @see categories().
    */
    QString categoriesStr() const;

    /**
      Relates another incidence to this one, by UID. This function should only
      be used when constructing a calendar before the related incidence exists.

      @param uid is a QString containing a UID for another incidence.
      @param relType specifies the relation type.

      @warning KCalCore only supports one related-to field per reltype for now.

      @see relatedTo().
    */
    void setRelatedTo(const QString &uid, RelType relType = RelTypeParent);

    /**
      Returns a UID string for the incidence that is related to this one.
      This function should only be used when constructing a calendar before
      the related incidence exists.

      @warning KCalCore only supports one related-to field per reltype for now.

      @param relType specifies the relation type.

      @see setRelatedTo().
    */
    QString relatedTo(RelType relType = RelTypeParent) const;

// %%%%%%%%%%%%%%%%%%%%%%%%%%%%%%%%%%%%%%%%%%%%%%%%%%
// %%%%%  Convenience wrappers for property handling
// %%%%%%%%%%%%%%%%%%%%%%%%%%%%%%%%%%%%%%%%%%%%%%%%%%
    /**
       Returns true if the alternative (=text/html) description is
       available.
       @see setAltDescription(), altDescription()
    */
    bool hasAltDescription() const;
    /**
      Sets the incidence's alternative (=text/html) description. If
      the text is empty, the property is removed.

      @param altdescription is the incidence altdescription string.
      @see altAltdescription().
    */
    void setAltDescription(const QString &altdescription);

    /**
      Returns the incidence alternative (=text/html) description.
      @see setAltDescription().
    */
    QString altDescription() const;

// %%%%%%%%%%%%%%%%%%%%%%%%%%%%%%%%%%%%%%%%%%%%%%%%%%
// %%%%%  Recurrence-related methods
// %%%%%%%%%%%%%%%%%%%%%%%%%%%%%%%%%%%%%%%%%%%%%%%%%%

    /**
      Returns the recurrence rule associated with this incidence. If there is
      none, returns an appropriate (non-0) object.
    */
    Recurrence *recurrence() const;

    /**
      Removes all recurrence and exception rules and dates.
    */
    void clearRecurrence();

    /**
      @copydoc Recurrence::recurs()
    */
    bool recurs() const;

    /**
      @copydoc Recurrence::recurrenceType()
    */
    ushort recurrenceType() const;

    /**
      @copydoc Recurrence::recursOn()
    */
    virtual bool recursOn(const QDate &date, const KDateTime::Spec &timeSpec) const;

    /**
      @copydoc Recurrence::recursAt()
    */
    bool recursAt(const KDateTime &dt) const;

    /**
      Calculates the start date/time for all recurrences that happen at some
      time on the given date (might start before that date, but end on or
      after the given date).

      @param date the date when the incidence should occur
      @param timeSpec time specification for @p date.
      @return the start date/time of all occurrences that overlap with the
      given date; an empty list if the incidence does not overlap with the
      date at all.
    */
    virtual QList<KDateTime> startDateTimesForDate(
        const QDate &date,
        const KDateTime::Spec &timeSpec = KDateTime::LocalZone) const;

    /**
      Calculates the start date/time for all recurrences that happen at the
      given time.

      @param datetime the date/time when the incidence should occur.
      @return the start date/time of all occurrences that overlap with the
      given date/time; an empty list if the incidence does not happen at the
      given time at all.
    */
    virtual QList<KDateTime> startDateTimesForDateTime(
        const KDateTime &datetime) const;

    /**
      Returns the end date/time of the incidence occurrence if it starts at
      specified date/time.

      @param startDt is the specified starting date/time.
      @return the corresponding end date/time for the occurrence; or the start
      date/time if the end date/time is invalid; or the end date/time if
      the start date/time is invalid.
    */
    virtual KDateTime endDateForStart(const KDateTime &startDt) const;

// %%%%%%%%%%%%%%%%%%%%%%%%%%%%%%%%%%%%%%%%%%%%%%%%%%
// %%%%%  Attachment-related methods
// %%%%%%%%%%%%%%%%%%%%%%%%%%%%%%%%%%%%%%%%%%%%%%%%%%

    /**
      Adds an attachment to the incidence.

      @param attachment is a pointer to a valid Attachment object.
      @see deleteAttachment().
    */
    void addAttachment(const Attachment::Ptr &attachment);

    /**
      Removes the specified attachment from the incidence.  Additionally,
      the memory used by the attachment is freed.

      @param attachment is a pointer to a valid Attachment object.
      @see addAttachment(), deleteAttachments().
    */
    void deleteAttachment(const Attachment::Ptr &attachment);

    /**
      Removes all attachments of the specified MIME type from the incidence.
      The memory used by all the removed attachments is freed.

      @param mime is a QString containing the MIME type.
      @see deleteAttachment().
    */
    void deleteAttachments(const QString &mime);

    /**
      Returns a list of all incidence attachments.
      @see attachments( const QString &).
    */
    Attachment::List attachments() const;

    /**
      Returns a list of all incidence attachments with the specified MIME type.

      @param mime is a QString containing the MIME type.
      @see attachments().
    */
    Attachment::List attachments(const QString &mime) const;

    /**
      Removes all attachments and frees the memory used by them.
      @see deleteAttachment( Attachment::Ptr), deleteAttachments( const QString &).
    */
    void clearAttachments();

    /**
      Writes the data in the attachment @p attachment to a temporary file
      and returns the local name of the temporary file.

      @param attachment is a pointer to a valid Attachment instance.
      @return a string containing the name of the temporary file containing the attachment.
      @see clearTempFiles().
    */
    QString writeAttachmentToTempFile(const Attachment::Ptr &attachment) const;

    /**
      Deletes all temporary files used by attachments and frees any memory in use by them.
      @see writeAttachmentToTempFile().
    */
    void clearTempFiles();

// %%%%%%%%%%%%%%%%%%%%%%%%%%%%%%%%%%%%%%%%%%%%%%%%%%
// %%%%%  Secrecy and Status methods
// %%%%%%%%%%%%%%%%%%%%%%%%%%%%%%%%%%%%%%%%%%%%%%%%%%

    /**
      Sets the incidence #Secrecy.

      @param secrecy is the incidence #Secrecy to set.
      @see secrecy(), secrecyStr().
    */
    void setSecrecy(Secrecy secrecy);

    /**
      Returns the incidence #Secrecy.
      @see setSecrecy(), secrecyStr().
    */
    Secrecy secrecy() const;

    /**
      Sets the incidence status to a standard #Status value.
      Note that StatusX cannot be specified.

      @param status is the incidence #Status to set.
      @see status(), setCustomStatus().
    */
    void setStatus(Status status);

    /**
      Sets the incidence #Status to a non-standard status value.

      @param status is a non-standard status string. If empty,
      the incidence #Status will be set to StatusNone.
      @see setStatus(), status() customStatus().
    */
    void setCustomStatus(const QString &status);

    /**
       Returns the non-standard status value.
       @see setCustomStatus().
    */
    QString customStatus() const;

    /**
      Returns the incidence #Status.
      @see setStatus(), setCustomStatus(), statusStr().
    */
    Status status() const;

// %%%%%%%%%%%%%%%%%%%%%%%%%%%%%%%%%%%%%%%%%%%%%%%%%%
// %%%%%  Other methods
// %%%%%%%%%%%%%%%%%%%%%%%%%%%%%%%%%%%%%%%%%%%%%%%%%%

    /**
      Sets a list of incidence resources. (Note: resources in this context
      means items used by the incidence such as money, fuel, hours, etc).

      @param resources is a list of resource strings.
      @see resources().
    */
    void setResources(const QStringList &resources);

    /**
      Returns the incidence resources as a list of strings.
      @see setResources().
    */
    QStringList resources() const;

    /**
      Sets the incidences priority. The priority must be an integer value
      between 0 and 9, where 0 is undefined, 1 is the highest, and 9 is the
      lowest priority (decreasing order).

      @param priority is the incidence priority to set.
      @see priority().
    */
    void setPriority(int priority);

    /**
      Returns the incidence priority.
      @see setPriority().
    */
    int priority() const;

    /**
      Returns true if the incidence has geo data, otherwise return false.
      @see setHasGeo(), setGeoLatitude(float), setGeoLongitude(float).
    */
    bool hasGeo() const;

    /**
      Sets if the incidence has geo data.
      @param hasGeo true if incidence has geo data, otherwise false
      @see hasGeo(), geoLatitude(), geoLongitude().
    */
    void setHasGeo(bool hasGeo);

    /**
      Set the incidences geoLatitude.
      @param geolatitude is the incidence geolatitude to set
      @see geoLatitude().
    */
    void setGeoLatitude(float geolatitude);

    /**
      Returns the incidence geoLatidude.
      @return incidences geolatitude value
      @see setGeoLatitude().
    */
    float geoLatitude() const;

    /**
      Set the incidencesgeoLongitude.
      @param geolongitude is the incidence geolongitude to set
      @see geoLongitude().
    */
    void setGeoLongitude(float geolongitude);

    /**
      Returns the incidence geoLongitude.
      @return incidences geolongitude value
      @see setGeoLongitude().
    */
    float geoLongitude() const;

    /**
      Returns true if the incidence has recurrenceId, otherwise return false.
      @see setRecurrenceId(KDateTime)
    */
    bool hasRecurrenceId() const;

    /**
      Set the incidences recurrenceId.
      This field indicates that this is an exception to a recurring incidence.
      The uid of this incidence MUST be the same as the one of the recurring main incidence.
      @param recurrenceId is the incidence recurrenceId to set
      @see recurrenceId().
    */
    void setRecurrenceId(const KDateTime &recurrenceId);

    /**
      Returns the incidence recurrenceId.
      @return incidences recurrenceId value
      @see setRecurrenceId().
    */
    KDateTime recurrenceId() const;

    /**
      Set to true if the exception also applies to all future occurrences.
      This option is only relevant if the incidence has a recurrenceId set.
      @param thisAndFuture value
      @see thisAndFuture(), setRecurrenceId()
      @since 4.11
    */
    void setThisAndFuture(bool thisAndFuture);

    /**
      Returns true if the exception also applies to all future occurrences.
      @return incidences thisAndFuture value
      @see setThisAndFuture()
      @since 4.11
    */
    bool thisAndFuture() const;

// %%%%%%%%%%%%%%%%%%%%%%%%%%%%%%%%%%%%%%%%%%%%%%%%%%
// %%%%%  Alarm-related methods
// %%%%%%%%%%%%%%%%%%%%%%%%%%%%%%%%%%%%%%%%%%%%%%%%%%

    /**
      Returns a list of all incidence alarms.
    */
    Alarm::List alarms() const;

    /**
      Create a new incidence alarm.
    */
    Alarm::Ptr newAlarm();

    /**
      Adds an alarm to the incidence.

      @param alarm is a pointer to a valid Alarm object.
      @see removeAlarm().
    */
    void addAlarm(const Alarm::Ptr &alarm);

    /**
      Removes the specified alarm from the incidence.

      @param alarm is a pointer to a valid Alarm object.
      @see addAlarm().
    */
    void removeAlarm(const Alarm::Ptr &alarm);

    /**
      Removes all alarms.
      @see removeAlarm().
    */
    void clearAlarms();

    /**
      Returns true if any of the incidence alarms are enabled; false otherwise.
    */
    bool hasEnabledAlarms() const;

// %%%%%%%%%%%%%%%%%%%%%%%%%%%%%%%%%%%%%%%%%%%%%%%%%%
// %%%%%  Other methods
// %%%%%%%%%%%%%%%%%%%%%%%%%%%%%%%%%%%%%%%%%%%%%%%%%%

    /**
      Set the incidence scheduling ID. Do _not_ use with journals.
      This is used for accepted invitations as the place to store the UID
      of the invitation. It is later used again if updates to the
      invitation comes in.
      If we did not set a new UID on incidences from invitations, we can
      end up with more than one resource having events with the same UID,
      if you have access to other peoples resources.

      While constructing an incidence, when setting the scheduling ID,
      you will always want to set the incidence UID too. Instead of calling
      setUID() separately, you can pass the UID through @p uid so both
      members are changed in one atomic operation ( don't forget that
      setUID() emits incidenceUpdated() and whoever catches that signal
      will have an half-initialized incidence, therefore, always set
      the schedulingID and UID at the same time, and never with two separate
      calls).

      @param sid is a QString containing the scheduling ID.
      @param uid is a QString containing the incidence UID to set, if not
             specified, the current UID isn't changed, and this parameter
             is ignored.
      @see schedulingID().
    */
    void setSchedulingID(const QString &sid,
                         const QString &uid = QString());

    /**
      Returns the incidence scheduling ID. Do _not_ use with journals.
      If a scheduling ID is not set, then return the incidence UID.
      @see setSchedulingID().
    */
    QString schedulingID() const;

    /**
      Observer interface for the recurrence class. If the recurrence is
      changed, this method will be called for the incidence the recurrence
      object belongs to.

      @param recurrence is a pointer to a valid Recurrence object.
    */
    virtual void recurrenceUpdated(Recurrence *recurrence);

    /**
      Returns the name of the icon that best represents this incidence.

      @param recurrenceId Some recurring incidences might use a different icon,
      for example, completed to-do occurrences. Use this parameter to identify
      the specific occurrence in a recurring serie.
    */
    virtual QLatin1String iconName(const KDateTime &recurrenceId = KDateTime()) const = 0;

    /**
     * Returns true if the incidence type supports groupware communication.
     * @since 4.10
     */ //TODO_KDE5: make pure virtual
    bool supportsGroupwareCommunication() const;

<<<<<<< HEAD
    /**
      Returns the list of possible mime types in an Incidence object:
          "text/calendar"
          "application/x-vnd.akonadi.calendar.event"
          "application/x-vnd.akonadi.calendar.todo"
          "application/x-vnd.akonadi.calendar.journal"

      @since 4.12
     */
    static QStringList mimeTypes();

  protected:
=======
protected:
>>>>>>> 0b276c00

    /**
      Copy constructor.
      @param other is the incidence to copy.
    */
    Incidence(const Incidence &other);

    /**
      Compares this with Incidence @p incidence for equality.
      @param incidence is the Incidence to compare against.
      @return true if the incidences are equal; false otherwise.
    */
    virtual bool equals(const IncidenceBase &incidence) const;

    /**
      @copydoc IncidenceBase::assign()
    */
    virtual IncidenceBase &assign(const IncidenceBase &other);

<<<<<<< HEAD
    void serialize(QDataStream &out);
    void deserialize(QDataStream &in);

  private:
=======
private:
>>>>>>> 0b276c00
    /**
      Disabled, not polymorphic.
      Use IncidenceBase::operator= which is safe because it calls
      virtual function assign.
      @param other is another Incidence object to assign to this one.
     */
    Incidence &operator=(const Incidence &other);

    //@cond PRIVATE
    class Private;
    Private *const d;
    //@endcond
};

}

//@cond PRIVATE
inline uint qHash(const QSharedPointer<KCalCore::Incidence> &key)
{
    return qHash<KCalCore::Incidence>(key.data());
}
//@endcond

//@cond PRIVATE
Q_DECLARE_TYPEINFO(KCalCore::Incidence::Ptr, Q_MOVABLE_TYPE);
Q_DECLARE_METATYPE(KCalCore::Incidence *)
//@endcond

#endif<|MERGE_RESOLUTION|>--- conflicted
+++ resolved
@@ -824,7 +824,6 @@
      */ //TODO_KDE5: make pure virtual
     bool supportsGroupwareCommunication() const;
 
-<<<<<<< HEAD
     /**
       Returns the list of possible mime types in an Incidence object:
           "text/calendar"
@@ -836,10 +835,7 @@
      */
     static QStringList mimeTypes();
 
-  protected:
-=======
 protected:
->>>>>>> 0b276c00
 
     /**
       Copy constructor.
@@ -859,14 +855,10 @@
     */
     virtual IncidenceBase &assign(const IncidenceBase &other);
 
-<<<<<<< HEAD
     void serialize(QDataStream &out);
     void deserialize(QDataStream &in);
 
-  private:
-=======
 private:
->>>>>>> 0b276c00
     /**
       Disabled, not polymorphic.
       Use IncidenceBase::operator= which is safe because it calls
