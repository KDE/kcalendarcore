/*
  This file is part of the kcalcore library.

  Copyright (c) 2005-2007 David Jarvie <djarvie@kde.org>

  This library is free software; you can redistribute it and/or
  modify it under the terms of the GNU Library General Public
  License as published by the Free Software Foundation; either
  version 2 of the License, or (at your option) any later version.

  This library is distributed in the hope that it will be useful,
  but WITHOUT ANY WARRANTY; without even the implied warranty of
  MERCHANTABILITY or FITNESS FOR A PARTICULAR PURPOSE.  See the GNU
  Library General Public License for more details.

  You should have received a copy of the GNU Library General Public License
  along with this library; see the file COPYING.LIB.  If not, write to
  the Free Software Foundation, Inc., 51 Franklin Street, Fifth Floor,
  Boston, MA 02110-1301, USA.
*/
#include <config-kcalcore.h>

#include "icaltimezones.h"
#include "icalformat.h"
#include "icalformat_p.h"
#include "recurrence.h"
#include "recurrencerule.h"

#include <KDebug>
#include <KDateTime>
#include <KSystemTimeZone>

#include <QtCore/QDateTime>
#include <QtCore/QFile>
#include <QtCore/QTextStream>

extern "C" {
<<<<<<< HEAD
  #include <libical/ical.h>
  #include <icaltimezone.h>
=======
#include <ical.h>
#include <icaltimezone.h>
>>>>>>> 0b276c00
}

#if defined(HAVE_UUID_UUID_H)
#include <uuid/uuid.h>
#endif

#if defined(Q_OS_WINCE)
#include <Winbase.h>
#endif
using namespace KCalCore;

// Minimum repetition counts for VTIMEZONE RRULEs
static const int minRuleCount = 5;   // for any RRULE
static const int minPhaseCount = 8;  // for separate STANDARD/DAYLIGHT component

// Convert an ical time to QDateTime, preserving the UTC indicator
static QDateTime toQDateTime(const icaltimetype &t)
{
    return QDateTime(QDate(t.year, t.month, t.day),
                     QTime(t.hour, t.minute, t.second),
                     (t.is_utc ? Qt::UTC : Qt::LocalTime));
}

// Maximum date for time zone data.
// It's not sensible to try to predict them very far in advance, because
// they can easily change. Plus, it limits the processing required.
static QDateTime MAX_DATE()
{
    static QDateTime dt;
    if (!dt.isValid()) {
        dt = QDateTime(QDate::currentDate().addYears(20), QTime(0, 0, 0));
    }
    return dt;
}

static icaltimetype writeLocalICalDateTime(const QDateTime &utc, int offset)
{
    const QDateTime local = utc.addSecs(offset);
    icaltimetype t = icaltime_null_time();
    t.year = local.date().year();
    t.month = local.date().month();
    t.day = local.date().day();
    t.hour = local.time().hour();
    t.minute = local.time().minute();
    t.second = local.time().second();
    t.is_date = 0;
    t.zone = 0;
    t.is_utc = 0;
    return t;
}

namespace KCalCore {

/******************************************************************************/

//@cond PRIVATE
class ICalTimeZonesPrivate
{
public:
    ICalTimeZonesPrivate() {}
    ICalTimeZones::ZoneMap zones;
};
//@endcond

ICalTimeZones::ICalTimeZones()
    : d(new ICalTimeZonesPrivate)
{
}

ICalTimeZones::ICalTimeZones(const ICalTimeZones &rhs)
    : d(new ICalTimeZonesPrivate())
{
    d->zones = rhs.d->zones;
}

ICalTimeZones &ICalTimeZones::operator=(const ICalTimeZones &rhs)
{
    // check for self assignment
    if (&rhs == this) {
        return *this;
    }
    d->zones = rhs.d->zones;
    return *this;
}

ICalTimeZones::~ICalTimeZones()
{
    delete d;
}

const ICalTimeZones::ZoneMap ICalTimeZones::zones() const
{
    return d->zones;
}

bool ICalTimeZones::add(const ICalTimeZone &zone)
{
    if (!zone.isValid()) {
        return false;
    }
    if (d->zones.find(zone.name()) != d->zones.end()) {
        return false;    // name already exists
    }

    d->zones.insert(zone.name(), zone);
    return true;
}

ICalTimeZone ICalTimeZones::remove(const ICalTimeZone &zone)
{
    if (zone.isValid()) {
        for (ZoneMap::Iterator it = d->zones.begin(), end = d->zones.end();  it != end;  ++it) {
            if (it.value() == zone) {
                d->zones.erase(it);
                return (zone == ICalTimeZone::utc()) ? ICalTimeZone() : zone;
            }
        }
    }
    return ICalTimeZone();
}

ICalTimeZone ICalTimeZones::remove(const QString &name)
{
    if (!name.isEmpty()) {
        ZoneMap::Iterator it = d->zones.find(name);
        if (it != d->zones.end()) {
            const ICalTimeZone zone = it.value();
            d->zones.erase(it);
            return (zone == ICalTimeZone::utc()) ? ICalTimeZone() : zone;
        }
    }
    return ICalTimeZone();
}

void ICalTimeZones::clear()
{
    d->zones.clear();
}

int ICalTimeZones::count()
{
    return d->zones.count();
}

ICalTimeZone ICalTimeZones::zone(const QString &name) const
{
    if (!name.isEmpty()) {
        ZoneMap::ConstIterator it = d->zones.constFind(name);
        if (it != d->zones.constEnd()) {
            return it.value();
        }
    }
    return ICalTimeZone();   // error
}

ICalTimeZone ICalTimeZones::zone(const ICalTimeZone &zone) const
{
    if (zone.isValid()) {
        QMapIterator<QString, ICalTimeZone> it(d->zones);
        while (it.hasNext()) {
            it.next();
            const ICalTimeZone tz = it.value();
            const QList<KTimeZone::Transition> list1 = tz.transitions();
            const QList<KTimeZone::Transition> list2 = zone.transitions();
            if (list1.size() == list2.size()) {
                int i = 0;
                int matches = 0;
                for (; i < list1.size(); ++i) {
                    const KTimeZone::Transition t1 = list1[ i ];
                    const KTimeZone::Transition t2 = list2[ i ];
                    if ((t1.time() == t2.time()) &&
                            (t1.phase().utcOffset() == t2.phase().utcOffset()) &&
                            (t1.phase().isDst() == t2.phase().isDst())) {
                        matches++;
                    }
                }
                if (matches == i) {
                    // Existing zone has all the transitions of the given zone.
                    return tz;
                }
            }
        }
    }
    return ICalTimeZone(); // not found
}

/******************************************************************************/

ICalTimeZoneBackend::ICalTimeZoneBackend()
    : KTimeZoneBackend()
{}

ICalTimeZoneBackend::ICalTimeZoneBackend(ICalTimeZoneSource *source,
        const QString &name,
        const QString &countryCode,
        float latitude, float longitude,
        const QString &comment)
    : KTimeZoneBackend(source, name, countryCode, latitude, longitude, comment)
{}

ICalTimeZoneBackend::ICalTimeZoneBackend(const KTimeZone &tz, const QDate &earliest)
    : KTimeZoneBackend(0, tz.name(), tz.countryCode(), tz.latitude(), tz.longitude(), tz.comment())
{
    Q_UNUSED(earliest);
}

ICalTimeZoneBackend::~ICalTimeZoneBackend()
{}

KTimeZoneBackend *ICalTimeZoneBackend::clone() const
{
    return new ICalTimeZoneBackend(*this);
}

QByteArray ICalTimeZoneBackend::type() const
{
    return "ICalTimeZone";
}

bool ICalTimeZoneBackend::hasTransitions(const KTimeZone *caller) const
{
    Q_UNUSED(caller);
    return true;
}

void ICalTimeZoneBackend::virtual_hook(int id, void *data)
{
    Q_UNUSED(id);
    Q_UNUSED(data);
}

/******************************************************************************/

ICalTimeZone::ICalTimeZone()
    : KTimeZone(new ICalTimeZoneBackend())
{}

ICalTimeZone::ICalTimeZone(ICalTimeZoneSource *source, const QString &name,
                           ICalTimeZoneData *data)
    : KTimeZone(new ICalTimeZoneBackend(source, name))
{
    setData(data);
}

ICalTimeZone::ICalTimeZone(const KTimeZone &tz, const QDate &earliest)
    : KTimeZone(new ICalTimeZoneBackend(0, tz.name(), tz.countryCode(),
                                        tz.latitude(), tz.longitude(),
                                        tz.comment()))
{
    const KTimeZoneData *data = tz.data(true);
    if (data) {
        const ICalTimeZoneData *icaldata = dynamic_cast<const ICalTimeZoneData*>(data);
        if (icaldata) {
            setData(new ICalTimeZoneData(*icaldata));
        } else {
            setData(new ICalTimeZoneData(*data, tz, earliest));
        }
    }
}

ICalTimeZone::~ICalTimeZone()
{}

QString ICalTimeZone::city() const
{
    const ICalTimeZoneData *dat = static_cast<const ICalTimeZoneData*>(data());
    return dat ? dat->city() : QString();
}

QByteArray ICalTimeZone::url() const
{
    const ICalTimeZoneData *dat = static_cast<const ICalTimeZoneData*>(data());
    return dat ? dat->url() : QByteArray();
}

QDateTime ICalTimeZone::lastModified() const
{
    const ICalTimeZoneData *dat = static_cast<const ICalTimeZoneData*>(data());
    return dat ? dat->lastModified() : QDateTime();
}

QByteArray ICalTimeZone::vtimezone() const
{
    const ICalTimeZoneData *dat = static_cast<const ICalTimeZoneData*>(data());
    return dat ? dat->vtimezone() : QByteArray();
}

icaltimezone *ICalTimeZone::icalTimezone() const
{
    const ICalTimeZoneData *dat = static_cast<const ICalTimeZoneData*>(data());
    return dat ? dat->icalTimezone() : 0;
}

bool ICalTimeZone::update(const ICalTimeZone &other)
{
    if (!updateBase(other)) {
        return false;
    }

    KTimeZoneData *otherData = other.data() ? other.data()->clone() : 0;
    setData(otherData, other.source());
    return true;
}

ICalTimeZone ICalTimeZone::utc()
{
    static ICalTimeZone utcZone;
    if (!utcZone.isValid()) {
        ICalTimeZoneSource tzs;
        utcZone = tzs.parse(icaltimezone_get_utc_timezone());
    }
    return utcZone;
}

void ICalTimeZone::virtual_hook(int id, void *data)
{
    Q_UNUSED(id);
    Q_UNUSED(data);
}
/******************************************************************************/

//@cond PRIVATE
class ICalTimeZoneDataPrivate
{
public:
    ICalTimeZoneDataPrivate() : icalComponent(0) {}

    ~ICalTimeZoneDataPrivate()
    {
        if (icalComponent) {
            icalcomponent_free(icalComponent);
        }
    }

    icalcomponent *component() const {
        return icalComponent;
    }
    void setComponent(icalcomponent *c)
    {
        if (icalComponent) {
            icalcomponent_free(icalComponent);
        }
        icalComponent = c;
    }

    QString       location;       // name of city for this time zone
    QByteArray    url;            // URL of published VTIMEZONE definition (optional)
    QDateTime     lastModified;   // time of last modification of the VTIMEZONE component (optional)

private:
    icalcomponent *icalComponent; // ical component representing this time zone
};
//@endcond

ICalTimeZoneData::ICalTimeZoneData()
    : d(new ICalTimeZoneDataPrivate())
{
}

ICalTimeZoneData::ICalTimeZoneData(const ICalTimeZoneData &rhs)
    : KTimeZoneData(rhs),
      d(new ICalTimeZoneDataPrivate())
{
    d->location = rhs.d->location;
    d->url = rhs.d->url;
    d->lastModified = rhs.d->lastModified;
    d->setComponent(icalcomponent_new_clone(rhs.d->component()));
}

#ifdef Q_OS_WINCE
// Helper function to convert Windows recurrences to a QDate
static QDate find_nth_weekday_in_month_of_year(int nth, int dayOfWeek, int month, int year) {
    const QDate first(year, month, 1);
    const int actualDayOfWeek = first.dayOfWeek();
    QDate candidate = first.addDays((nth - 1) * 7 + dayOfWeek - actualDayOfWeek);
    if (nth == 5) {
        if (candidate.month() != month) {
            candidate = candidate.addDays(-7);
        }
    }
    return candidate;
}
#endif // Q_OS_WINCE

ICalTimeZoneData::ICalTimeZoneData(const KTimeZoneData &rhs,
                                   const KTimeZone &tz, const QDate &earliest)
    : KTimeZoneData(rhs),
      d(new ICalTimeZoneDataPrivate())
{
    // VTIMEZONE RRULE types
    enum {
        DAY_OF_MONTH          = 0x01,
        WEEKDAY_OF_MONTH      = 0x02,
        LAST_WEEKDAY_OF_MONTH = 0x04
    };

    if (tz.type() == "KSystemTimeZone") {
        // Try to fetch a system time zone in preference, on the grounds
        // that system time zones are more likely to be up to date than
        // built-in libical ones.
        icalcomponent *c = 0;
        const KTimeZone ktz = KSystemTimeZones::readZone(tz.name());
        if (ktz.isValid()) {
            if (ktz.data(true)) {
                const ICalTimeZone icaltz(ktz, earliest);
                icaltimezone *itz = icaltz.icalTimezone();
                if (itz) {
                    c = icalcomponent_new_clone(icaltimezone_get_component(itz));
                    icaltimezone_free(itz, 1);
                }
            }
        }
        if (!c) {
            // Try to fetch a built-in libical time zone.
            icaltimezone *itz = icaltimezone_get_builtin_timezone(tz.name().toUtf8());
            c = icalcomponent_new_clone(icaltimezone_get_component(itz));
        }
        if (c) {
            // TZID in built-in libical time zones has a standard prefix.
            // To make the VTIMEZONE TZID match TZID references in incidences
            // (as required by RFC2445), strip off the prefix.
            icalproperty *prop = icalcomponent_get_first_property(c, ICAL_TZID_PROPERTY);
            if (prop) {
                icalvalue *value = icalproperty_get_value(prop);
                const char *tzid = icalvalue_get_text(value);
                const QByteArray icalprefix = ICalTimeZoneSource::icalTzidPrefix();
                const int len = icalprefix.size();
                if (!strncmp(icalprefix, tzid, len)) {
                    const char *s = strchr(tzid + len, '/');      // find third '/'
                    if (s) {
                        const QByteArray tzidShort(s + 1);   // deep copy (needed by icalvalue_set_text())
                        icalvalue_set_text(value, tzidShort);

                        // Remove the X-LIC-LOCATION property, which is only used by libical
                        prop = icalcomponent_get_first_property(c, ICAL_X_PROPERTY);
                        const char *xname = icalproperty_get_x_name(prop);
                        if (xname && !strcmp(xname, "X-LIC-LOCATION")) {
                            icalcomponent_remove_property(c, prop);
                            icalproperty_free(prop);
                        }
                    }
                }
            }
        }
        d->setComponent(c);
    } else {
        // Write the time zone data into an iCal component
        icalcomponent *tzcomp = icalcomponent_new(ICAL_VTIMEZONE_COMPONENT);
        icalcomponent_add_property(tzcomp, icalproperty_new_tzid(tz.name().toUtf8()));
//    icalcomponent_add_property(tzcomp, icalproperty_new_location( tz.name().toUtf8() ));

        // Compile an ordered list of transitions so that we can know the phases
        // which occur before and after each transition.
        QList<KTimeZone::Transition> transits = transitions();
        if (transits.isEmpty()) {
            // If there is no way to compile a complete list of transitions
            // transitions() can return an empty list
            // In that case try get one transition to write a valid VTIMEZONE entry.
#ifdef Q_OS_WINCE
            TIME_ZONE_INFORMATION currentTimeZone;
            GetTimeZoneInformation(&currentTimeZone);
            if (QString::fromWCharArray(currentTimeZone.StandardName) != tz.name()) {
                kDebug() << "VTIMEZONE entry will be invalid for: " << tz.name();
            } else {
                const SYSTEMTIME std = currentTimeZone.StandardDate;
                const SYSTEMTIME dlt = currentTimeZone.DaylightDate;

                // Create the according Phases
                const KTimeZone::Phase standardPhase =
                    KTimeZone::Phase((currentTimeZone.Bias +
                                      currentTimeZone.StandardBias) * -60,
                                     QByteArray(), false);
                const KTimeZone::Phase daylightPhase =
                    KTimeZone::Phase((currentTimeZone.Bias +
                                      currentTimeZone.DaylightBias) * -60,
                                     QByteArray(), true);
                // Generate the transitions from the minimal to the maximal year that
                // the calendar offers on WinCE
                for (int i = 2000; i <= 2050; i++) {
                    const QDateTime standardTime =
                        QDateTime(find_nth_weekday_in_month_of_year(
                                      std.wDay,
                                      std.wDayOfWeek ? std.wDayOfWeek : 7,
                                      std.wMonth, i),
                                  QTime(std.wHour, std.wMinute,
                                        std.wSecond, std.wMilliseconds));

                    const QDateTime daylightTime =
                        QDateTime(find_nth_weekday_in_month_of_year(
                                      dlt.wDay,
                                      dlt.wDayOfWeek ? dlt.wDayOfWeek : 7,
                                      dlt.wMonth, i),
                                  QTime(dlt.wHour, dlt.wMinute,
                                        dlt.wSecond, dlt.wMilliseconds));

                    transits << KTimeZone::Transition(standardTime, standardPhase)
                             << KTimeZone::Transition(daylightTime, daylightPhase);
                }
            }
#endif // Q_OS_WINCE
            if (transits.isEmpty()) {
                kDebug() << "No transition information available VTIMEZONE will be invalid.";
            }
        }
        if (earliest.isValid()) {
            // Remove all transitions earlier than those we are interested in
            for (int i = 0, end = transits.count();  i < end;  ++i) {
                if (transits.at(i).time().date() >= earliest) {
                    if (i > 0) {
                        transits.erase(transits.begin(), transits.begin() + i);
                    }
                    break;
                }
            }
        }
        int trcount = transits.count();
        QVector<bool> transitionsDone(trcount);
        transitionsDone.fill(false);

        // Go through the list of transitions and create an iCal component for each
        // distinct combination of phase after and UTC offset before the transition.
        icaldatetimeperiodtype dtperiod;
        dtperiod.period = icalperiodtype_null_period();
        for (; ;) {
            int i = 0;
            for (;  i < trcount && transitionsDone[i];  ++i) {
                ;
            }
            if (i >= trcount) {
                break;
            }
            // Found a phase combination which hasn't yet been processed
            const int preOffset = (i > 0) ?
                                  transits.at(i - 1).phase().utcOffset() :
                                  rhs.previousUtcOffset();
            const KTimeZone::Phase phase = transits.at(i).phase();
            if (phase.utcOffset() == preOffset) {
                transitionsDone[i] = true;
                while (++i < trcount) {
                    if (transitionsDone[i] ||
                            transits.at(i).phase() != phase ||
                            transits.at(i - 1).phase().utcOffset() != preOffset) {
                        continue;
                    }
                    transitionsDone[i] = true;
                }
                continue;
            }
            icalcomponent *phaseComp =
                icalcomponent_new(phase.isDst() ? ICAL_XDAYLIGHT_COMPONENT : ICAL_XSTANDARD_COMPONENT);
            const QList<QByteArray> abbrevs = phase.abbreviations();
            for (int a = 0, aend = abbrevs.count();  a < aend;  ++a) {
                icalcomponent_add_property(phaseComp,
                                           icalproperty_new_tzname(
                                               static_cast<const char*>(abbrevs[a])));
            }
            if (!phase.comment().isEmpty()) {
                icalcomponent_add_property(phaseComp,
                                           icalproperty_new_comment(phase.comment().toUtf8()));
            }
            icalcomponent_add_property(phaseComp,
                                       icalproperty_new_tzoffsetfrom(preOffset));
            icalcomponent_add_property(phaseComp,
                                       icalproperty_new_tzoffsetto(phase.utcOffset()));
            // Create a component to hold initial RRULE if any, plus all RDATEs
            icalcomponent *phaseComp1 = icalcomponent_new_clone(phaseComp);
            icalcomponent_add_property(phaseComp1,
                                       icalproperty_new_dtstart(
                                           writeLocalICalDateTime(transits.at(i).time(),
                                                   preOffset)));
            bool useNewRRULE = false;

            // Compile the list of UTC transition dates/times, and check
            // if the list can be reduced to an RRULE instead of multiple RDATEs.
            QTime time;
            QDate date;
            int year = 0, month = 0, daysInMonth = 0, dayOfMonth = 0; // avoid compiler warnings
            int dayOfWeek = 0;      // Monday = 1
            int nthFromStart = 0;   // nth (weekday) of month
            int nthFromEnd = 0;     // nth last (weekday) of month
            int newRule;
            int rule = 0;
            QList<QDateTime> rdates;// dates which (probably) need to be written as RDATEs
            QList<QDateTime> times;
            QDateTime qdt = transits.at(i).time();     // set 'qdt' for start of loop
            times += qdt;
            transitionsDone[i] = true;
            do {
                if (!rule) {
                    // Initialise data for detecting a new rule
                    rule = DAY_OF_MONTH | WEEKDAY_OF_MONTH | LAST_WEEKDAY_OF_MONTH;
                    time = qdt.time();
                    date = qdt.date();
                    year = date.year();
                    month = date.month();
                    daysInMonth = date.daysInMonth();
                    dayOfWeek = date.dayOfWeek();   // Monday = 1
                    dayOfMonth = date.day();
                    nthFromStart = (dayOfMonth - 1) / 7 + 1;     // nth (weekday) of month
                    nthFromEnd = (daysInMonth - dayOfMonth) / 7 + 1;     // nth last (weekday) of month
                }
                if (++i >= trcount) {
                    newRule = 0;
                    times += QDateTime();   // append a dummy value since last value in list is ignored
                } else {
                    if (transitionsDone[i] ||
                            transits.at(i).phase() != phase ||
                            transits.at(i - 1).phase().utcOffset() != preOffset) {
                        continue;
                    }
                    transitionsDone[i] = true;
                    qdt = transits.at(i).time();
                    if (!qdt.isValid()) {
                        continue;
                    }
                    newRule = rule;
                    times += qdt;
                    date = qdt.date();
                    if (qdt.time() != time ||
                            date.month() != month ||
                            date.year() != ++year) {
                        newRule = 0;
                    } else {
                        const int day = date.day();
                        if ((newRule & DAY_OF_MONTH) && day != dayOfMonth) {
                            newRule &= ~DAY_OF_MONTH;
                        }
                        if (newRule & (WEEKDAY_OF_MONTH | LAST_WEEKDAY_OF_MONTH)) {
                            if (date.dayOfWeek() != dayOfWeek) {
                                newRule &= ~(WEEKDAY_OF_MONTH | LAST_WEEKDAY_OF_MONTH);
                            } else {
                                if ((newRule & WEEKDAY_OF_MONTH) &&
                                        (day - 1) / 7 + 1 != nthFromStart) {
                                    newRule &= ~WEEKDAY_OF_MONTH;
                                }
                                if ((newRule & LAST_WEEKDAY_OF_MONTH) &&
                                        (daysInMonth - day) / 7 + 1 != nthFromEnd) {
                                    newRule &= ~LAST_WEEKDAY_OF_MONTH;
                                }
                            }
                        }
                    }
                }
                if (!newRule) {
                    // The previous rule (if any) no longer applies.
                    // Write all the times up to but not including the current one.
                    // First check whether any of the last RDATE values fit this rule.
                    int yr = times[0].date().year();
                    while (!rdates.isEmpty()) {
                        qdt = rdates.last();
                        date = qdt.date();
                        if (qdt.time() != time  ||
                                date.month() != month ||
                                date.year() != --yr) {
                            break;
                        }
                        const int day = date.day();
                        if (rule & DAY_OF_MONTH) {
                            if (day != dayOfMonth) {
                                break;
                            }
                        } else {
                            if (date.dayOfWeek() != dayOfWeek ||
                                    ((rule & WEEKDAY_OF_MONTH) &&
                                     (day - 1) / 7 + 1 != nthFromStart) ||
                                    ((rule & LAST_WEEKDAY_OF_MONTH) &&
                                     (daysInMonth - day) / 7 + 1 != nthFromEnd)) {
                                break;
                            }
                        }
                        times.prepend(qdt);
                        rdates.pop_back();
                    }
                    if (times.count() > (useNewRRULE ? minPhaseCount : minRuleCount)) {
                        // There are enough dates to combine into an RRULE
                        icalrecurrencetype r;
                        icalrecurrencetype_clear(&r);
                        r.freq = ICAL_YEARLY_RECURRENCE;
                        r.count = (year >= 2030) ? 0 : times.count() - 1;
                        r.by_month[0] = month;
                        if (rule & DAY_OF_MONTH) {
                            r.by_month_day[0] = dayOfMonth;
                        } else if (rule & WEEKDAY_OF_MONTH) {
                            r.by_day[0] = (dayOfWeek % 7 + 1) + (nthFromStart * 8);       // Sunday = 1
                        } else if (rule & LAST_WEEKDAY_OF_MONTH) {
                            r.by_day[0] = -(dayOfWeek % 7 + 1) - (nthFromEnd * 8);       // Sunday = 1
                        }
                        icalproperty *prop = icalproperty_new_rrule(r);
                        if (useNewRRULE) {
                            // This RRULE doesn't start from the phase start date, so set it into
                            // a new STANDARD/DAYLIGHT component in the VTIMEZONE.
                            icalcomponent *c = icalcomponent_new_clone(phaseComp);
                            icalcomponent_add_property(
                                c, icalproperty_new_dtstart(writeLocalICalDateTime(times[0], preOffset)));
                            icalcomponent_add_property(c, prop);
                            icalcomponent_add_component(tzcomp, c);
                        } else {
                            icalcomponent_add_property(phaseComp1, prop);
                        }
                    } else {
                        // Save dates for writing as RDATEs
                        for (int t = 0, tend = times.count() - 1;  t < tend;  ++t) {
                            rdates += times[t];
                        }
                    }
                    useNewRRULE = true;
                    // All date/time values but the last have been added to the VTIMEZONE.
                    // Remove them from the list.
                    qdt = times.last();   // set 'qdt' for start of loop
                    times.clear();
                    times += qdt;
                }
                rule = newRule;
            } while (i < trcount);

            // Write remaining dates as RDATEs
            for (int rd = 0, rdend = rdates.count();  rd < rdend;  ++rd) {
                dtperiod.time = writeLocalICalDateTime(rdates[rd], preOffset);
                icalcomponent_add_property(phaseComp1, icalproperty_new_rdate(dtperiod));
            }
            icalcomponent_add_component(tzcomp, phaseComp1);
            icalcomponent_free(phaseComp);
        }

        d->setComponent(tzcomp);
    }
}

ICalTimeZoneData::~ICalTimeZoneData()
{
    delete d;
}

ICalTimeZoneData &ICalTimeZoneData::operator=(const ICalTimeZoneData &rhs)
{
    // check for self assignment
    if (&rhs == this) {
        return *this;
    }

    KTimeZoneData::operator=(rhs);
    d->location = rhs.d->location;
    d->url = rhs.d->url;
    d->lastModified = rhs.d->lastModified;
    d->setComponent(icalcomponent_new_clone(rhs.d->component()));
    return *this;
}

KTimeZoneData *ICalTimeZoneData::clone() const
{
    return new ICalTimeZoneData(*this);
}

QString ICalTimeZoneData::city() const
{
    return d->location;
}

QByteArray ICalTimeZoneData::url() const
{
    return d->url;
}

QDateTime ICalTimeZoneData::lastModified() const
{
    return d->lastModified;
}

QByteArray ICalTimeZoneData::vtimezone() const
{
    const QByteArray result(icalcomponent_as_ical_string(d->component()));
    icalmemory_free_ring();
    return result;
}

icaltimezone *ICalTimeZoneData::icalTimezone() const
{
    icaltimezone *icaltz = icaltimezone_new();
    if (!icaltz) {
        return 0;
    }
    icalcomponent *c = icalcomponent_new_clone(d->component());
    if (!icaltimezone_set_component(icaltz, c)) {
        icalcomponent_free(c);
        icaltimezone_free(icaltz, 1);
        return 0;
    }
    return icaltz;
}

bool ICalTimeZoneData::hasTransitions() const
{
    return true;
}

void ICalTimeZoneData::virtual_hook(int id, void *data)
{
    Q_UNUSED(id);
    Q_UNUSED(data);
}

/******************************************************************************/

//@cond PRIVATE
class ICalTimeZoneSourcePrivate
{
public:
    static QList<QDateTime> parsePhase(icalcomponent *, bool daylight,
                                       int &prevOffset, KTimeZone::Phase &);
    static QByteArray icalTzidPrefix;

#if defined(HAVE_UUID_UUID_H)
    static void parseTransitions(const MSSystemTime &date, const KTimeZone::Phase &phase,
                                 int prevOffset, QList<KTimeZone::Transition> &transitions);
#endif
};

QByteArray ICalTimeZoneSourcePrivate::icalTzidPrefix;
//@endcond

ICalTimeZoneSource::ICalTimeZoneSource()
    : KTimeZoneSource(false),
      d(0)
{
  Q_UNUSED(d);
}

ICalTimeZoneSource::~ICalTimeZoneSource()
{
}

bool ICalTimeZoneSource::parse(const QString &fileName, ICalTimeZones &zones)
{
    QFile file(fileName);
    if (!file.open(QIODevice::ReadOnly)) {
        return false;
    }
    QTextStream ts(&file);
    ts.setCodec("ISO 8859-1");
    const QByteArray text = ts.readAll().trimmed().toLatin1();
    file.close();

    bool result = false;
    icalcomponent *calendar = icalcomponent_new_from_string(text.data());
    if (calendar) {
        if (icalcomponent_isa(calendar) == ICAL_VCALENDAR_COMPONENT) {
            result = parse(calendar, zones);
        }
        icalcomponent_free(calendar);
    }
    return result;
}

bool ICalTimeZoneSource::parse(icalcomponent *calendar, ICalTimeZones &zones)
{
    for (icalcomponent *c = icalcomponent_get_first_component(calendar, ICAL_VTIMEZONE_COMPONENT);
            c;  c = icalcomponent_get_next_component(calendar, ICAL_VTIMEZONE_COMPONENT)) {
        const ICalTimeZone zone = parse(c);
        if (!zone.isValid()) {
            return false;
        }
        ICalTimeZone oldzone = zones.zone(zone.name());
        if (oldzone.isValid()) {
            // The zone already exists in the collection, so update the definition
            // of the zone rather than using a newly created one.
            oldzone.update(zone);
        } else if (!zones.add(zone)) {
            return false;
        }
    }
    return true;
}

ICalTimeZone ICalTimeZoneSource::parse(icalcomponent *vtimezone)
{
    QString name;
    QString xlocation;
    ICalTimeZoneData *data = new ICalTimeZoneData();

    // Read the fixed properties which can only appear once in VTIMEZONE
    icalproperty *p = icalcomponent_get_first_property(vtimezone, ICAL_ANY_PROPERTY);
    while (p) {
        icalproperty_kind kind = icalproperty_isa(p);
        switch (kind) {

        case ICAL_TZID_PROPERTY:
            name = QString::fromUtf8(icalproperty_get_tzid(p));
            break;

        case ICAL_TZURL_PROPERTY:
            data->d->url = icalproperty_get_tzurl(p);
            break;

        case ICAL_LOCATION_PROPERTY:
            // This isn't mentioned in RFC2445, but libical reads it ...
            data->d->location = QString::fromUtf8(icalproperty_get_location(p));
            break;

        case ICAL_X_PROPERTY:
        {   // use X-LIC-LOCATION if LOCATION is missing
            const char *xname = icalproperty_get_x_name(p);
            if (xname && !strcmp(xname, "X-LIC-LOCATION")) {
                xlocation = QString::fromUtf8(icalproperty_get_x(p));
            }
            break;
        }
        case ICAL_LASTMODIFIED_PROPERTY:
        {
            const icaltimetype t = icalproperty_get_lastmodified(p);
            if (t.is_utc) {
                data->d->lastModified = toQDateTime(t);
            } else {
                kDebug() << "LAST-MODIFIED not UTC";
            }
            break;
        }
        default:
            break;
        }
        p = icalcomponent_get_next_property(vtimezone, ICAL_ANY_PROPERTY);
    }

<<<<<<< HEAD
  if ( name.isEmpty() ) {
    kDebug() << "TZID missing";
    delete data;
    return ICalTimeZone();
  }
  if ( data->d->location.isEmpty() && !xlocation.isEmpty() ) {
    data->d->location = xlocation;
  }
  const QString prefix = QString::fromUtf8( icalTzidPrefix() );
  if ( name.startsWith( prefix ) ) {
    // Remove the prefix from libical built in time zone TZID
    const int i = name.indexOf( QLatin1Char('/'), prefix.length() );
    if ( i > 0 ) {
      name = name.mid( i + 1 );
=======
    if (name.isEmpty()) {
        kDebug() << "TZID missing";
        delete data;
        return ICalTimeZone();
>>>>>>> 0b276c00
    }
    if (data->d->location.isEmpty() && !xlocation.isEmpty()) {
        data->d->location = xlocation;
    }
    const QString prefix = QString::fromUtf8(icalTzidPrefix());
    if (name.startsWith(prefix)) {
        // Remove the prefix from libical built in time zone TZID
        const int i = name.indexOf('/', prefix.length());
        if (i > 0) {
            name = name.mid(i + 1);
        }
    }
    //kDebug() << "---zoneId: \"" << name << '"';

    /*
     * Iterate through all time zone rules for this VTIMEZONE,
     * and create a Phase object containing details for each one.
     */
    int prevOffset = 0;
    QList<KTimeZone::Transition> transitions;
    QDateTime earliest;
    QList<KTimeZone::Phase> phases;
    for (icalcomponent *c = icalcomponent_get_first_component(vtimezone, ICAL_ANY_COMPONENT);
            c;  c = icalcomponent_get_next_component(vtimezone, ICAL_ANY_COMPONENT)) {
        int prevoff = 0;
        KTimeZone::Phase phase;
        QList<QDateTime> times;
        icalcomponent_kind kind = icalcomponent_isa(c);
        switch (kind) {

        case ICAL_XSTANDARD_COMPONENT:
            //kDebug() << "---standard phase: found";
            times = ICalTimeZoneSourcePrivate::parsePhase(c, false, prevoff, phase);
            break;

        case ICAL_XDAYLIGHT_COMPONENT:
            //kDebug() << "---daylight phase: found";
            times = ICalTimeZoneSourcePrivate::parsePhase(c, true, prevoff, phase);
            break;

        default:
            kDebug() << "Unknown component:" << int(kind);
            break;
        }
        const int tcount = times.count();
        if (tcount) {
            phases += phase;
            for (int t = 0;  t < tcount;  ++t) {
                transitions += KTimeZone::Transition(times[t], phase);
            }
            if (!earliest.isValid() || times[0] < earliest) {
                prevOffset = prevoff;
                earliest = times[0];
            }
        }
    }
    // Set phases used by the time zone, but note that VTIMEZONE doesn't contain
    // time zone abbreviation before first transition.
    data->setPhases(phases, prevOffset);
    // Remove any "duplicate" transitions, i.e. those where two consecutive
    // transitions have the same phase.
    qSort(transitions);
    for (int t = 1, tend = transitions.count();  t < tend;) {
        if (transitions[t].phase() == transitions[t - 1].phase()) {
            transitions.removeAt(t);
            --tend;
        } else {
            ++t;
        }
    }
    data->setTransitions(transitions);

    data->d->setComponent(icalcomponent_new_clone(vtimezone));
    //kDebug() << "VTIMEZONE" << name;
    return ICalTimeZone(this, name, data);
}

#if defined(HAVE_UUID_UUID_H)
ICalTimeZone ICalTimeZoneSource::parse(MSTimeZone *tz, ICalTimeZones &zones)
{
    const ICalTimeZone zone = parse(tz);
    if (!zone.isValid()) {
        return ICalTimeZone(); // error
    }
    const ICalTimeZone oldzone = zones.zone(zone);
    if (oldzone.isValid()) {
        // A similar zone already exists in the collection, so don't add this
        // new zone, return old zone instead.
        return oldzone;
    } else if (zones.add(zone)) {
        // No similar zone, add and return new one.
        return zone;
    }
    return ICalTimeZone(); // error
}

ICalTimeZone ICalTimeZoneSource::parse(MSTimeZone *tz)
{
<<<<<<< HEAD
  ICalTimeZoneData kdata;

  // General properties.
  uuid_t uuid;
  char suuid[64];
  uuid_generate_random( uuid );
  uuid_unparse( uuid, suuid );
  QString name = QString::fromLatin1( suuid );

  // Create phases.
  QList<KTimeZone::Phase> phases;

  QList<QByteArray> standardAbbrevs;
  standardAbbrevs += tz->StandardName.toLatin1();
  const KTimeZone::Phase standardPhase(
    ( tz->Bias + tz->StandardBias ) * -60,
    standardAbbrevs, false,
    QLatin1String("Microsoft TIME_ZONE_INFORMATION") );
  phases += standardPhase;

  QList<QByteArray> daylightAbbrevs;
  daylightAbbrevs += tz->DaylightName.toLatin1();
  const KTimeZone::Phase daylightPhase(
    ( tz->Bias + tz->DaylightBias ) * -60,
    daylightAbbrevs, true,
    QLatin1String("Microsoft TIME_ZONE_INFORMATION") );
  phases += daylightPhase;

  // Set phases used by the time zone, but note that previous time zone
  // abbreviation is not known.
  const int prevOffset = tz->Bias * -60;
  kdata.setPhases( phases, prevOffset );

  // Create transitions
  QList<KTimeZone::Transition> transitions;
  ICalTimeZoneSourcePrivate::parseTransitions(
    tz->StandardDate, standardPhase, prevOffset, transitions );
  ICalTimeZoneSourcePrivate::parseTransitions(
    tz->DaylightDate, daylightPhase, prevOffset, transitions );

  qSort( transitions );
  kdata.setTransitions( transitions );

  ICalTimeZoneData *idata = new ICalTimeZoneData( kdata, KTimeZone( name ), QDate() );

  return ICalTimeZone( this, name, idata );
=======
    ICalTimeZoneData kdata;

    // General properties.
    uuid_t uuid;
    char suuid[64];
    uuid_generate_random(uuid);
    uuid_unparse(uuid, suuid);
    QString name = QString(suuid);

    // Create phases.
    QList<KTimeZone::Phase> phases;

    QList<QByteArray> standardAbbrevs;
    standardAbbrevs += tz->StandardName.toLatin1();
    const KTimeZone::Phase standardPhase(
        (tz->Bias + tz->StandardBias) * -60,
        standardAbbrevs, false,
        "Microsoft TIME_ZONE_INFORMATION");
    phases += standardPhase;

    QList<QByteArray> daylightAbbrevs;
    daylightAbbrevs += tz->DaylightName.toLatin1();
    const KTimeZone::Phase daylightPhase(
        (tz->Bias + tz->DaylightBias) * -60,
        daylightAbbrevs, true,
        "Microsoft TIME_ZONE_INFORMATION");
    phases += daylightPhase;

    // Set phases used by the time zone, but note that previous time zone
    // abbreviation is not known.
    const int prevOffset = tz->Bias * -60;
    kdata.setPhases(phases, prevOffset);

    // Create transitions
    QList<KTimeZone::Transition> transitions;
    ICalTimeZoneSourcePrivate::parseTransitions(
        tz->StandardDate, standardPhase, prevOffset, transitions);
    ICalTimeZoneSourcePrivate::parseTransitions(
        tz->DaylightDate, daylightPhase, prevOffset, transitions);

    qSort(transitions);
    kdata.setTransitions(transitions);

    ICalTimeZoneData *idata = new ICalTimeZoneData(kdata, KTimeZone(name), QDate());

    return ICalTimeZone(this, name, idata);
>>>>>>> 0b276c00
}
#endif // HAVE_UUID_UUID_H

ICalTimeZone ICalTimeZoneSource::parse(const QString &name, const QStringList &tzList,
                                       ICalTimeZones &zones)
{
    const ICalTimeZone zone = parse(name, tzList);
    if (!zone.isValid()) {
        return ICalTimeZone(); // error
    }

    ICalTimeZone oldzone = zones.zone(zone);
    // First off see if the zone is same as oldzone - _exactly_ same
    if (oldzone.isValid()) {
        return oldzone;
    }

    oldzone = zones.zone(name);
    if (oldzone.isValid()) {
        // The zone already exists, so update
        oldzone.update(zone);
        return zone;
    } else if (zones.add(zone)) {
        // No similar zone, add and return new one.
        return zone;
    }
    return ICalTimeZone(); // error
}

ICalTimeZone ICalTimeZoneSource::parse(const QString &name, const QStringList &tzList)
{
<<<<<<< HEAD
  ICalTimeZoneData kdata;
  QList<KTimeZone::Phase> phases;
  QList<KTimeZone::Transition> transitions;
  bool daylight;

  for ( QStringList::ConstIterator it = tzList.begin(); it != tzList.end(); ++it ) {
    QString value = *it;
    daylight = false;
    const QString tzName = value.mid( 0, value.indexOf( QLatin1String(";") ) );
    value = value.mid( ( value.indexOf( QLatin1String(";") ) + 1 ) );
    const QString tzOffset = value.mid( 0, value.indexOf( QLatin1String(";") ) );
    value = value.mid( ( value.indexOf( QLatin1String(";") ) + 1 ) );
    const QString tzDaylight = value.mid( 0, value.indexOf( QLatin1String(";") ) );
    const KDateTime tzDate = KDateTime::fromString( value.mid( ( value.lastIndexOf( QLatin1String(";") ) + 1 ) ) );
    if ( tzDaylight == QLatin1String("true") ) {
      daylight = true;
    }

    const KTimeZone::Phase tzPhase(
      tzOffset.toInt(),
      QByteArray( tzName.toLatin1() ), daylight, QLatin1String("VCAL_TZ_INFORMATION") );
    phases += tzPhase;
    transitions += KTimeZone::Transition( tzDate.dateTime(), tzPhase );
  }
=======
    ICalTimeZoneData kdata;
    QList<KTimeZone::Phase> phases;
    QList<KTimeZone::Transition> transitions;
    bool daylight;

    for (QStringList::ConstIterator it = tzList.begin(); it != tzList.end(); ++it) {
        QString value = *it;
        daylight = false;
        const QString tzName = value.mid(0, value.indexOf(";"));
        value = value.mid((value.indexOf(";") + 1));
        const QString tzOffset = value.mid(0, value.indexOf(";"));
        value = value.mid((value.indexOf(";") + 1));
        const QString tzDaylight = value.mid(0, value.indexOf(";"));
        const KDateTime tzDate = KDateTime::fromString(value.mid((value.lastIndexOf(";") + 1)));
        if (tzDaylight == "true") {
            daylight = true;
        }

        const KTimeZone::Phase tzPhase(
            tzOffset.toInt(),
            QByteArray(tzName.toLatin1()), daylight, "VCAL_TZ_INFORMATION");
        phases += tzPhase;
        transitions += KTimeZone::Transition(tzDate.dateTime(), tzPhase);
    }
>>>>>>> 0b276c00

    kdata.setPhases(phases, 0);
    qSort(transitions);
    kdata.setTransitions(transitions);

    ICalTimeZoneData *idata = new ICalTimeZoneData(kdata, KTimeZone(name), QDate());
    return ICalTimeZone(this, name, idata);
}

#if defined(HAVE_UUID_UUID_H)
//@cond PRIVATE
void ICalTimeZoneSourcePrivate::parseTransitions(const MSSystemTime &date,
        const KTimeZone::Phase &phase, int prevOffset,
        QList<KTimeZone::Transition> &transitions)
{
    // NOTE that we need to set start and end times and they cannot be
    // to far in either direction to avoid bloating the transitions list
    const KDateTime klocalStart(QDateTime(QDate(2000, 1, 1), QTime(0, 0, 0)),
                                KDateTime::Spec::ClockTime());
    const KDateTime maxTime(MAX_DATE(), KDateTime::Spec::ClockTime());

    if (date.wYear) {
        // Absolute change time.
        if (date.wYear >= 1601 && date.wYear <= 30827 &&
                date.wMonth >= 1 && date.wMonth <= 12 &&
                date.wDay >= 1 && date.wDay <= 31) {
            const QDate dt(date.wYear, date.wMonth, date.wDay);
            const QTime tm(date.wHour, date.wMinute, date.wSecond, date.wMilliseconds);
            const QDateTime datetime(dt, tm);
            if (datetime.isValid()) {
                transitions += KTimeZone::Transition(datetime, phase);
            }
        }
    } else {
        // The normal way, for example: 'First Sunday in April at 02:00'.
        if (date.wDayOfWeek >= 0 && date.wDayOfWeek <= 6 &&
                date.wMonth >= 1 && date.wMonth <= 12 &&
                date.wDay >= 1 && date.wDay <= 5) {
            RecurrenceRule r;
            r.setRecurrenceType(RecurrenceRule::rYearly);
            r.setDuration(-1);
            r.setFrequency(1);
            QList<int> lst;
            lst.append(date.wMonth);
            r.setByMonths(lst);
            QList<RecurrenceRule::WDayPos> wdlst;
            RecurrenceRule::WDayPos pos;
            pos.setDay(date.wDayOfWeek ? date.wDayOfWeek : 7);
            pos.setPos(date.wDay < 5 ? date.wDay : -1);
            wdlst.append(pos);
            r.setByDays(wdlst);
            r.setStartDt(klocalStart);
            r.setWeekStart(1);
            const DateTimeList dtl = r.timesInInterval(klocalStart, maxTime);
            for (int i = 0, end = dtl.count();  i < end;  ++i) {
                QDateTime utc = dtl[i].dateTime();
                utc.setTimeSpec(Qt::UTC);
                transitions += KTimeZone::Transition(utc.addSecs(-prevOffset), phase);
            }
        }
    }
}
//@endcond
#endif // HAVE_UUID_UUID_H

ICalTimeZone ICalTimeZoneSource::parse(icaltimezone *tz)
{
    /* Parse the VTIMEZONE component stored in the icaltimezone structure.
     * This is both easier and provides more complete information than
     * extracting already parsed data from icaltimezone.
     */
    return tz ? parse(icaltimezone_get_component(tz)) : ICalTimeZone();
}

//@cond PRIVATE
QList<QDateTime> ICalTimeZoneSourcePrivate::parsePhase(icalcomponent *c,
        bool daylight,
        int &prevOffset,
        KTimeZone::Phase &phase)
{
    QList<QDateTime> transitions;

    // Read the observance data for this standard/daylight savings phase
    QList<QByteArray> abbrevs;
    QString comment;
    prevOffset = 0;
    int utcOffset = 0;
    bool recurs = false;
    bool found_dtstart = false;
    bool found_tzoffsetfrom = false;
    bool found_tzoffsetto = false;
    icaltimetype dtstart = icaltime_null_time();

    // Now do the ical reading.
    icalproperty *p = icalcomponent_get_first_property(c, ICAL_ANY_PROPERTY);
    while (p) {
        icalproperty_kind kind = icalproperty_isa(p);
        switch (kind) {

        case ICAL_TZNAME_PROPERTY:     // abbreviated name for this time offset
        {
            // TZNAME can appear multiple times in order to provide language
            // translations of the time zone offset name.

            // TODO: Does this cope with multiple language specifications?
            QByteArray tzname = icalproperty_get_tzname(p);
            // Outlook (2000) places "Standard Time" and "Daylight Time" in the TZNAME
            // strings, which is totally useless. So ignore those.
            if ((!daylight && tzname == "Standard Time") ||
                    (daylight && tzname == "Daylight Time")) {
                break;
            }
            if (!abbrevs.contains(tzname)) {
                abbrevs += tzname;
            }
            break;
        }
        case ICAL_DTSTART_PROPERTY:      // local time at which phase starts
            dtstart = icalproperty_get_dtstart(p);
            found_dtstart = true;
            break;

        case ICAL_TZOFFSETFROM_PROPERTY:    // UTC offset immediately before start of phase
            prevOffset = icalproperty_get_tzoffsetfrom(p);
            found_tzoffsetfrom = true;
            break;

        case ICAL_TZOFFSETTO_PROPERTY:
            utcOffset = icalproperty_get_tzoffsetto(p);
            found_tzoffsetto = true;
            break;

        case ICAL_COMMENT_PROPERTY:
            comment = QString::fromUtf8(icalproperty_get_comment(p));
            break;

        case ICAL_RDATE_PROPERTY:
        case ICAL_RRULE_PROPERTY:
            recurs = true;
            break;

        default:
            kDebug() << "Unknown property:" << int(kind);
            break;
        }
        p = icalcomponent_get_next_property(c, ICAL_ANY_PROPERTY);
    }

    // Validate the phase data
    if (!found_dtstart || !found_tzoffsetfrom || !found_tzoffsetto) {
        kDebug() << "DTSTART/TZOFFSETFROM/TZOFFSETTO missing";
        return transitions;
    }

    // Convert DTSTART to QDateTime, and from local time to UTC
    const QDateTime localStart = toQDateTime(dtstart);     // local time
    dtstart.second -= prevOffset;
    dtstart.is_utc = 1;
    const QDateTime utcStart = toQDateTime(icaltime_normalize(dtstart));       // UTC

    transitions += utcStart;
    if (recurs) {
        /* RDATE or RRULE is specified. There should only be one or the other, but
         * it doesn't really matter - the code can cope with both.
         * Note that we had to get DTSTART, TZOFFSETFROM, TZOFFSETTO before reading
         * recurrences.
         */
        const KDateTime klocalStart(localStart, KDateTime::Spec::ClockTime());
        const KDateTime maxTime(MAX_DATE(), KDateTime::Spec::ClockTime());
        Recurrence recur;
        icalproperty *p = icalcomponent_get_first_property(c, ICAL_ANY_PROPERTY);
        while (p) {
            icalproperty_kind kind = icalproperty_isa(p);
            switch (kind) {

            case ICAL_RDATE_PROPERTY:
            {
                icaltimetype t = icalproperty_get_rdate(p).time;
                if (icaltime_is_date(t)) {
                    // RDATE with a DATE value inherits the (local) time from DTSTART
                    t.hour = dtstart.hour;
                    t.minute = dtstart.minute;
                    t.second = dtstart.second;
                    t.is_date = 0;
                    t.is_utc = 0;    // dtstart is in local time
                }
                // RFC2445 states that RDATE must be in local time,
                // but we support UTC as well to be safe.
                if (!t.is_utc) {
                    t.second -= prevOffset;    // convert to UTC
                    t.is_utc = 1;
                    t = icaltime_normalize(t);
                }
                transitions += toQDateTime(t);
                break;
            }
            case ICAL_RRULE_PROPERTY:
            {
                RecurrenceRule r;
                ICalFormat icf;
                ICalFormatImpl impl(&icf);
                impl.readRecurrence(icalproperty_get_rrule(p), &r);
                r.setStartDt(klocalStart);
                // The end date time specified in an RRULE should be in UTC.
                // Convert to local time to avoid timesInInterval() getting things wrong.
                if (r.duration() == 0) {
                    KDateTime end(r.endDt());
                    if (end.timeSpec() == KDateTime::Spec::UTC()) {
                        end.setTimeSpec(KDateTime::Spec::ClockTime());
                        r.setEndDt(end.addSecs(prevOffset));
                    }
                }
                const DateTimeList dts = r.timesInInterval(klocalStart, maxTime);
                for (int i = 0, end = dts.count();  i < end;  ++i) {
                    QDateTime utc = dts[i].dateTime();
                    utc.setTimeSpec(Qt::UTC);
                    transitions += utc.addSecs(-prevOffset);
                }
                break;
            }
            default:
                break;
            }
            p = icalcomponent_get_next_property(c, ICAL_ANY_PROPERTY);
        }
        qSortUnique(transitions);
    }

    phase = KTimeZone::Phase(utcOffset, abbrevs, daylight, comment);
    return transitions;
}
//@endcond

ICalTimeZone ICalTimeZoneSource::standardZone(const QString &zone, bool icalBuiltIn)
{
<<<<<<< HEAD
  if ( !icalBuiltIn ) {
    // Try to fetch a system time zone in preference, on the grounds
    // that system time zones are more likely to be up to date than
    // built-in libical ones.
    QString tzid = zone;
    const QString prefix = QString::fromUtf8( icalTzidPrefix() );
    if ( zone.startsWith( prefix ) ) {
      const int i = zone.indexOf( QLatin1Char('/'), prefix.length() );
      if ( i > 0 ) {
        tzid = zone.mid( i + 1 );   // strip off the libical prefix
      }
    }
    const KTimeZone ktz = KSystemTimeZones::readZone( tzid );
    if ( ktz.isValid() ) {
      if ( ktz.data( true ) ) {
        const ICalTimeZone icaltz( ktz );
        //kDebug() << zone << " read from system database";
        return icaltz;
      }
=======
    if (!icalBuiltIn) {
        // Try to fetch a system time zone in preference, on the grounds
        // that system time zones are more likely to be up to date than
        // built-in libical ones.
        QString tzid = zone;
        const QString prefix = QString::fromUtf8(icalTzidPrefix());
        if (zone.startsWith(prefix)) {
            const int i = zone.indexOf('/', prefix.length());
            if (i > 0) {
                tzid = zone.mid(i + 1);     // strip off the libical prefix
            }
        }
        const KTimeZone ktz = KSystemTimeZones::readZone(tzid);
        if (ktz.isValid()) {
            if (ktz.data(true)) {
                const ICalTimeZone icaltz(ktz);
                //kDebug() << zone << " read from system database";
                return icaltz;
            }
        }
>>>>>>> 0b276c00
    }
    // Try to fetch a built-in libical time zone.
    // First try to look it up as a geographical location (e.g. Europe/London)
    const QByteArray zoneName = zone.toUtf8();
    icaltimezone *icaltz = icaltimezone_get_builtin_timezone(zoneName);
    if (!icaltz) {
        // This will find it if it includes the libical prefix
        icaltz = icaltimezone_get_builtin_timezone_from_tzid(zoneName);
        if (!icaltz) {
            return ICalTimeZone();
        }
    }
    return parse(icaltz);
}

QByteArray ICalTimeZoneSource::icalTzidPrefix()
{
    if (ICalTimeZoneSourcePrivate::icalTzidPrefix.isEmpty()) {
        icaltimezone *icaltz = icaltimezone_get_builtin_timezone("Europe/London");
        const QByteArray tzid = icaltimezone_get_tzid(icaltz);
        if (tzid.right(13) == "Europe/London") {
            int i = tzid.indexOf('/', 1);
            if (i > 0) {
                ICalTimeZoneSourcePrivate::icalTzidPrefix = tzid.left(i + 1);
                return ICalTimeZoneSourcePrivate::icalTzidPrefix;
            }
        }
        kError() << "failed to get libical TZID prefix";
    }
    return ICalTimeZoneSourcePrivate::icalTzidPrefix;
}

void ICalTimeZoneSource::virtual_hook(int id, void *data)
{
    Q_UNUSED(id);
    Q_UNUSED(data);
    Q_ASSERT(false);
}

}  // namespace KCalCore<|MERGE_RESOLUTION|>--- conflicted
+++ resolved
@@ -35,13 +35,8 @@
 #include <QtCore/QTextStream>
 
 extern "C" {
-<<<<<<< HEAD
-  #include <libical/ical.h>
-  #include <icaltimezone.h>
-=======
-#include <ical.h>
+#include <libical/ical.h>
 #include <icaltimezone.h>
->>>>>>> 0b276c00
 }
 
 #if defined(HAVE_UUID_UUID_H)
@@ -866,7 +861,7 @@
     : KTimeZoneSource(false),
       d(0)
 {
-  Q_UNUSED(d);
+    Q_UNUSED(d);
 }
 
 ICalTimeZoneSource::~ICalTimeZoneSource()
@@ -964,27 +959,10 @@
         p = icalcomponent_get_next_property(vtimezone, ICAL_ANY_PROPERTY);
     }
 
-<<<<<<< HEAD
-  if ( name.isEmpty() ) {
-    kDebug() << "TZID missing";
-    delete data;
-    return ICalTimeZone();
-  }
-  if ( data->d->location.isEmpty() && !xlocation.isEmpty() ) {
-    data->d->location = xlocation;
-  }
-  const QString prefix = QString::fromUtf8( icalTzidPrefix() );
-  if ( name.startsWith( prefix ) ) {
-    // Remove the prefix from libical built in time zone TZID
-    const int i = name.indexOf( QLatin1Char('/'), prefix.length() );
-    if ( i > 0 ) {
-      name = name.mid( i + 1 );
-=======
     if (name.isEmpty()) {
         kDebug() << "TZID missing";
         delete data;
         return ICalTimeZone();
->>>>>>> 0b276c00
     }
     if (data->d->location.isEmpty() && !xlocation.isEmpty()) {
         data->d->location = xlocation;
@@ -992,7 +970,7 @@
     const QString prefix = QString::fromUtf8(icalTzidPrefix());
     if (name.startsWith(prefix)) {
         // Remove the prefix from libical built in time zone TZID
-        const int i = name.indexOf('/', prefix.length());
+        const int i = name.indexOf(QLatin1Char('/'), prefix.length());
         if (i > 0) {
             name = name.mid(i + 1);
         }
@@ -1083,54 +1061,6 @@
 
 ICalTimeZone ICalTimeZoneSource::parse(MSTimeZone *tz)
 {
-<<<<<<< HEAD
-  ICalTimeZoneData kdata;
-
-  // General properties.
-  uuid_t uuid;
-  char suuid[64];
-  uuid_generate_random( uuid );
-  uuid_unparse( uuid, suuid );
-  QString name = QString::fromLatin1( suuid );
-
-  // Create phases.
-  QList<KTimeZone::Phase> phases;
-
-  QList<QByteArray> standardAbbrevs;
-  standardAbbrevs += tz->StandardName.toLatin1();
-  const KTimeZone::Phase standardPhase(
-    ( tz->Bias + tz->StandardBias ) * -60,
-    standardAbbrevs, false,
-    QLatin1String("Microsoft TIME_ZONE_INFORMATION") );
-  phases += standardPhase;
-
-  QList<QByteArray> daylightAbbrevs;
-  daylightAbbrevs += tz->DaylightName.toLatin1();
-  const KTimeZone::Phase daylightPhase(
-    ( tz->Bias + tz->DaylightBias ) * -60,
-    daylightAbbrevs, true,
-    QLatin1String("Microsoft TIME_ZONE_INFORMATION") );
-  phases += daylightPhase;
-
-  // Set phases used by the time zone, but note that previous time zone
-  // abbreviation is not known.
-  const int prevOffset = tz->Bias * -60;
-  kdata.setPhases( phases, prevOffset );
-
-  // Create transitions
-  QList<KTimeZone::Transition> transitions;
-  ICalTimeZoneSourcePrivate::parseTransitions(
-    tz->StandardDate, standardPhase, prevOffset, transitions );
-  ICalTimeZoneSourcePrivate::parseTransitions(
-    tz->DaylightDate, daylightPhase, prevOffset, transitions );
-
-  qSort( transitions );
-  kdata.setTransitions( transitions );
-
-  ICalTimeZoneData *idata = new ICalTimeZoneData( kdata, KTimeZone( name ), QDate() );
-
-  return ICalTimeZone( this, name, idata );
-=======
     ICalTimeZoneData kdata;
 
     // General properties.
@@ -1138,7 +1068,7 @@
     char suuid[64];
     uuid_generate_random(uuid);
     uuid_unparse(uuid, suuid);
-    QString name = QString(suuid);
+    QString name = QString::fromLatin1(suuid);
 
     // Create phases.
     QList<KTimeZone::Phase> phases;
@@ -1148,7 +1078,7 @@
     const KTimeZone::Phase standardPhase(
         (tz->Bias + tz->StandardBias) * -60,
         standardAbbrevs, false,
-        "Microsoft TIME_ZONE_INFORMATION");
+        QLatin1String("Microsoft TIME_ZONE_INFORMATION"));
     phases += standardPhase;
 
     QList<QByteArray> daylightAbbrevs;
@@ -1156,7 +1086,7 @@
     const KTimeZone::Phase daylightPhase(
         (tz->Bias + tz->DaylightBias) * -60,
         daylightAbbrevs, true,
-        "Microsoft TIME_ZONE_INFORMATION");
+        QLatin1String("Microsoft TIME_ZONE_INFORMATION"));
     phases += daylightPhase;
 
     // Set phases used by the time zone, but note that previous time zone
@@ -1177,7 +1107,6 @@
     ICalTimeZoneData *idata = new ICalTimeZoneData(kdata, KTimeZone(name), QDate());
 
     return ICalTimeZone(this, name, idata);
->>>>>>> 0b276c00
 }
 #endif // HAVE_UUID_UUID_H
 
@@ -1209,32 +1138,6 @@
 
 ICalTimeZone ICalTimeZoneSource::parse(const QString &name, const QStringList &tzList)
 {
-<<<<<<< HEAD
-  ICalTimeZoneData kdata;
-  QList<KTimeZone::Phase> phases;
-  QList<KTimeZone::Transition> transitions;
-  bool daylight;
-
-  for ( QStringList::ConstIterator it = tzList.begin(); it != tzList.end(); ++it ) {
-    QString value = *it;
-    daylight = false;
-    const QString tzName = value.mid( 0, value.indexOf( QLatin1String(";") ) );
-    value = value.mid( ( value.indexOf( QLatin1String(";") ) + 1 ) );
-    const QString tzOffset = value.mid( 0, value.indexOf( QLatin1String(";") ) );
-    value = value.mid( ( value.indexOf( QLatin1String(";") ) + 1 ) );
-    const QString tzDaylight = value.mid( 0, value.indexOf( QLatin1String(";") ) );
-    const KDateTime tzDate = KDateTime::fromString( value.mid( ( value.lastIndexOf( QLatin1String(";") ) + 1 ) ) );
-    if ( tzDaylight == QLatin1String("true") ) {
-      daylight = true;
-    }
-
-    const KTimeZone::Phase tzPhase(
-      tzOffset.toInt(),
-      QByteArray( tzName.toLatin1() ), daylight, QLatin1String("VCAL_TZ_INFORMATION") );
-    phases += tzPhase;
-    transitions += KTimeZone::Transition( tzDate.dateTime(), tzPhase );
-  }
-=======
     ICalTimeZoneData kdata;
     QList<KTimeZone::Phase> phases;
     QList<KTimeZone::Transition> transitions;
@@ -1243,23 +1146,22 @@
     for (QStringList::ConstIterator it = tzList.begin(); it != tzList.end(); ++it) {
         QString value = *it;
         daylight = false;
-        const QString tzName = value.mid(0, value.indexOf(";"));
-        value = value.mid((value.indexOf(";") + 1));
-        const QString tzOffset = value.mid(0, value.indexOf(";"));
-        value = value.mid((value.indexOf(";") + 1));
-        const QString tzDaylight = value.mid(0, value.indexOf(";"));
-        const KDateTime tzDate = KDateTime::fromString(value.mid((value.lastIndexOf(";") + 1)));
-        if (tzDaylight == "true") {
+        const QString tzName = value.mid(0, value.indexOf(QLatin1String(";")));
+        value = value.mid((value.indexOf(QLatin1String(";")) + 1));
+        const QString tzOffset = value.mid(0, value.indexOf(QLatin1String(";")));
+        value = value.mid((value.indexOf(QLatin1String(";")) + 1));
+        const QString tzDaylight = value.mid(0, value.indexOf(QLatin1String(";")));
+        const KDateTime tzDate = KDateTime::fromString(value.mid((value.lastIndexOf(QLatin1String(";")) + 1)));
+        if (tzDaylight == QLatin1String("true")) {
             daylight = true;
         }
 
         const KTimeZone::Phase tzPhase(
             tzOffset.toInt(),
-            QByteArray(tzName.toLatin1()), daylight, "VCAL_TZ_INFORMATION");
+            QByteArray(tzName.toLatin1()), daylight, QLatin1String("VCAL_TZ_INFORMATION"));
         phases += tzPhase;
         transitions += KTimeZone::Transition(tzDate.dateTime(), tzPhase);
     }
->>>>>>> 0b276c00
 
     kdata.setPhases(phases, 0);
     qSort(transitions);
@@ -1495,27 +1397,6 @@
 
 ICalTimeZone ICalTimeZoneSource::standardZone(const QString &zone, bool icalBuiltIn)
 {
-<<<<<<< HEAD
-  if ( !icalBuiltIn ) {
-    // Try to fetch a system time zone in preference, on the grounds
-    // that system time zones are more likely to be up to date than
-    // built-in libical ones.
-    QString tzid = zone;
-    const QString prefix = QString::fromUtf8( icalTzidPrefix() );
-    if ( zone.startsWith( prefix ) ) {
-      const int i = zone.indexOf( QLatin1Char('/'), prefix.length() );
-      if ( i > 0 ) {
-        tzid = zone.mid( i + 1 );   // strip off the libical prefix
-      }
-    }
-    const KTimeZone ktz = KSystemTimeZones::readZone( tzid );
-    if ( ktz.isValid() ) {
-      if ( ktz.data( true ) ) {
-        const ICalTimeZone icaltz( ktz );
-        //kDebug() << zone << " read from system database";
-        return icaltz;
-      }
-=======
     if (!icalBuiltIn) {
         // Try to fetch a system time zone in preference, on the grounds
         // that system time zones are more likely to be up to date than
@@ -1523,7 +1404,7 @@
         QString tzid = zone;
         const QString prefix = QString::fromUtf8(icalTzidPrefix());
         if (zone.startsWith(prefix)) {
-            const int i = zone.indexOf('/', prefix.length());
+            const int i = zone.indexOf(QLatin1Char('/'), prefix.length());
             if (i > 0) {
                 tzid = zone.mid(i + 1);     // strip off the libical prefix
             }
@@ -1536,7 +1417,6 @@
                 return icaltz;
             }
         }
->>>>>>> 0b276c00
     }
     // Try to fetch a built-in libical time zone.
     // First try to look it up as a geographical location (e.g. Europe/London)
