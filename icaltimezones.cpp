--- conflicted
+++ resolved
@@ -403,32 +403,10 @@
     d->setComponent(icalcomponent_new_clone(rhs.d->component()));
 }
 
-<<<<<<< HEAD
-ICalTimeZoneData::ICalTimeZoneData( const KTimeZoneData &rhs,
-                                    const KTimeZone &tz, const QDate &earliest )
-  : KTimeZoneData( rhs ),
-    d( new ICalTimeZoneDataPrivate() )
-=======
-#ifdef Q_OS_WINCE
-// Helper function to convert Windows recurrences to a QDate
-static QDate find_nth_weekday_in_month_of_year(int nth, int dayOfWeek, int month, int year) {
-    const QDate first(year, month, 1);
-    const int actualDayOfWeek = first.dayOfWeek();
-    QDate candidate = first.addDays((nth - 1) * 7 + dayOfWeek - actualDayOfWeek);
-    if (nth == 5) {
-        if (candidate.month() != month) {
-            candidate = candidate.addDays(-7);
-        }
-    }
-    return candidate;
-}
-#endif // Q_OS_WINCE
-
 ICalTimeZoneData::ICalTimeZoneData(const KTimeZoneData &rhs,
                                    const KTimeZone &tz, const QDate &earliest)
     : KTimeZoneData(rhs),
       d(new ICalTimeZoneDataPrivate())
->>>>>>> 64cc003e
 {
     // VTIMEZONE RRULE types
     enum {
@@ -492,141 +470,6 @@
         icalcomponent_add_property(tzcomp, icalproperty_new_tzid(tz.name().toUtf8()));
 //    icalcomponent_add_property(tzcomp, icalproperty_new_location( tz.name().toUtf8() ));
 
-<<<<<<< HEAD
-    // Compile an ordered list of transitions so that we can know the phases
-    // which occur before and after each transition.
-    QList<KTimeZone::Transition> transits = transitions();
-    if ( transits.isEmpty() ) {
-      // If there is no way to compile a complete list of transitions
-      // transitions() can return an empty list
-      // In that case try get one transition to write a valid VTIMEZONE entry.
-      if ( transits.isEmpty() ) {
-        kDebug() << "No transition information available VTIMEZONE will be invalid.";
-      }
-    }
-    if ( earliest.isValid() ) {
-      // Remove all transitions earlier than those we are interested in
-      for ( int i = 0, end = transits.count();  i < end;  ++i ) {
-        if ( transits.at( i ).time().date() >= earliest ) {
-          if ( i > 0 ) {
-            transits.erase( transits.begin(), transits.begin() + i );
-          }
-          break;
-        }
-      }
-    }
-    int trcount = transits.count();
-    QVector<bool> transitionsDone(trcount);
-    transitionsDone.fill( false );
-
-    // Go through the list of transitions and create an iCal component for each
-    // distinct combination of phase after and UTC offset before the transition.
-    icaldatetimeperiodtype dtperiod;
-    dtperiod.period = icalperiodtype_null_period();
-    for ( ; ; ) {
-      int i = 0;
-      for ( ;  i < trcount && transitionsDone[i];  ++i ) {
-        ;
-      }
-      if ( i >= trcount ) {
-        break;
-      }
-      // Found a phase combination which hasn't yet been processed
-      const int preOffset = ( i > 0 ) ?
-                              transits.at( i - 1 ).phase().utcOffset() :
-                              rhs.previousUtcOffset();
-      const KTimeZone::Phase phase = transits.at( i ).phase();
-      if ( phase.utcOffset() == preOffset ) {
-        transitionsDone[i] = true;
-        while ( ++i < trcount ) {
-          if ( transitionsDone[i] ||
-               transits.at( i ).phase() != phase ||
-               transits.at( i - 1 ).phase().utcOffset() != preOffset ) {
-            continue;
-          }
-          transitionsDone[i] = true;
-        }
-        continue;
-      }
-      icalcomponent *phaseComp =
-        icalcomponent_new( phase.isDst() ? ICAL_XDAYLIGHT_COMPONENT : ICAL_XSTANDARD_COMPONENT );
-      const QList<QByteArray> abbrevs = phase.abbreviations();
-      for ( int a = 0, aend = abbrevs.count();  a < aend;  ++a ) {
-        icalcomponent_add_property( phaseComp,
-                                    icalproperty_new_tzname(
-                                      static_cast<const char*>( abbrevs[a]) ) );
-      }
-      if ( !phase.comment().isEmpty() ) {
-        icalcomponent_add_property( phaseComp,
-                                    icalproperty_new_comment( phase.comment().toUtf8() ) );
-      }
-      icalcomponent_add_property( phaseComp,
-                                  icalproperty_new_tzoffsetfrom( preOffset ) );
-      icalcomponent_add_property( phaseComp,
-                                  icalproperty_new_tzoffsetto( phase.utcOffset() ) );
-      // Create a component to hold initial RRULE if any, plus all RDATEs
-      icalcomponent *phaseComp1 = icalcomponent_new_clone( phaseComp );
-      icalcomponent_add_property( phaseComp1,
-                                  icalproperty_new_dtstart(
-                                    writeLocalICalDateTime( transits.at( i ).time(),
-                                    preOffset ) ) );
-      bool useNewRRULE = false;
-
-      // Compile the list of UTC transition dates/times, and check
-      // if the list can be reduced to an RRULE instead of multiple RDATEs.
-      QTime time;
-      QDate date;
-      int year = 0, month = 0, daysInMonth = 0, dayOfMonth = 0; // avoid compiler warnings
-      int dayOfWeek = 0;      // Monday = 1
-      int nthFromStart = 0;   // nth (weekday) of month
-      int nthFromEnd = 0;     // nth last (weekday) of month
-      int newRule;
-      int rule = 0;
-      QList<QDateTime> rdates;// dates which (probably) need to be written as RDATEs
-      QList<QDateTime> times;
-      QDateTime qdt = transits.at( i ).time();   // set 'qdt' for start of loop
-      times += qdt;
-      transitionsDone[i] = true;
-      do {
-        if ( !rule ) {
-          // Initialise data for detecting a new rule
-          rule = DAY_OF_MONTH | WEEKDAY_OF_MONTH | LAST_WEEKDAY_OF_MONTH;
-          time = qdt.time();
-          date = qdt.date();
-          year = date.year();
-          month = date.month();
-          daysInMonth = date.daysInMonth();
-          dayOfWeek = date.dayOfWeek();   // Monday = 1
-          dayOfMonth = date.day();
-          nthFromStart = ( dayOfMonth - 1 ) / 7 + 1;   // nth (weekday) of month
-          nthFromEnd = ( daysInMonth - dayOfMonth ) / 7 + 1;   // nth last (weekday) of month
-        }
-        if ( ++i >= trcount ) {
-          newRule = 0;
-          times += QDateTime();   // append a dummy value since last value in list is ignored
-        } else {
-          if ( transitionsDone[i] ||
-               transits.at( i ).phase() != phase ||
-               transits.at( i - 1 ).phase().utcOffset() != preOffset ) {
-            continue;
-          }
-          transitionsDone[i] = true;
-          qdt = transits.at( i ).time();
-          if ( !qdt.isValid() ) {
-            continue;
-          }
-          newRule = rule;
-          times += qdt;
-          date = qdt.date();
-          if ( qdt.time() != time ||
-               date.month() != month ||
-               date.year() != ++year ) {
-            newRule = 0;
-          } else {
-            const int day = date.day();
-            if ( ( newRule & DAY_OF_MONTH ) && day != dayOfMonth ) {
-              newRule &= ~DAY_OF_MONTH;
-=======
         // Compile an ordered list of transitions so that we can know the phases
         // which occur before and after each transition.
         QList<KTimeZone::Transition> transits = transitions();
@@ -634,51 +477,8 @@
             // If there is no way to compile a complete list of transitions
             // transitions() can return an empty list
             // In that case try get one transition to write a valid VTIMEZONE entry.
-#ifdef Q_OS_WINCE
-            TIME_ZONE_INFORMATION currentTimeZone;
-            GetTimeZoneInformation(&currentTimeZone);
-            if (QString::fromWCharArray(currentTimeZone.StandardName) != tz.name()) {
-                kDebug() << "VTIMEZONE entry will be invalid for: " << tz.name();
-            } else {
-                const SYSTEMTIME std = currentTimeZone.StandardDate;
-                const SYSTEMTIME dlt = currentTimeZone.DaylightDate;
-
-                // Create the according Phases
-                const KTimeZone::Phase standardPhase =
-                    KTimeZone::Phase((currentTimeZone.Bias +
-                                      currentTimeZone.StandardBias) * -60,
-                                     QByteArray(), false);
-                const KTimeZone::Phase daylightPhase =
-                    KTimeZone::Phase((currentTimeZone.Bias +
-                                      currentTimeZone.DaylightBias) * -60,
-                                     QByteArray(), true);
-                // Generate the transitions from the minimal to the maximal year that
-                // the calendar offers on WinCE
-                for (int i = 2000; i <= 2050; i++) {
-                    const QDateTime standardTime =
-                        QDateTime(find_nth_weekday_in_month_of_year(
-                                      std.wDay,
-                                      std.wDayOfWeek ? std.wDayOfWeek : 7,
-                                      std.wMonth, i),
-                                  QTime(std.wHour, std.wMinute,
-                                        std.wSecond, std.wMilliseconds));
-
-                    const QDateTime daylightTime =
-                        QDateTime(find_nth_weekday_in_month_of_year(
-                                      dlt.wDay,
-                                      dlt.wDayOfWeek ? dlt.wDayOfWeek : 7,
-                                      dlt.wMonth, i),
-                                  QTime(dlt.wHour, dlt.wMinute,
-                                        dlt.wSecond, dlt.wMilliseconds));
-
-                    transits << KTimeZone::Transition(standardTime, standardPhase)
-                             << KTimeZone::Transition(daylightTime, daylightPhase);
-                }
-            }
-#endif // Q_OS_WINCE
             if (transits.isEmpty()) {
                 kDebug() << "No transition information available VTIMEZONE will be invalid.";
->>>>>>> 64cc003e
             }
         }
         if (earliest.isValid()) {
