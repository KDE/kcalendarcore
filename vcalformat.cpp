--- conflicted
+++ resolved
@@ -133,68 +133,6 @@
 
 bool VCalFormat::save(const Calendar::Ptr &calendar, const QString &fileName)
 {
-<<<<<<< HEAD
-  d->mCalendar = calendar;
-
-  ICalTimeZones *tzlist = d->mCalendar->timeZones();
-
-  QString tmpStr;
-  VObject *vcal, *vo;
-
-  vcal = newVObject( VCCalProp );
-
-  //  addPropValue(vcal,VCLocationProp, "0.0");
-  addPropValue( vcal, VCProdIdProp, productId().toLatin1() );
-  addPropValue( vcal, VCVersionProp, _VCAL_VERSION );
-
-  // TODO STUFF
-  Todo::List todoList = d->mCalendar->rawTodos();
-  Todo::List::ConstIterator it;
-  for ( it = todoList.constBegin(); it != todoList.constEnd(); ++it ) {
-    if ( ( *it )->dtStart().timeZone().name().mid( 0, 4 ) == QLatin1String("VCAL") ) {
-      ICalTimeZone zone = tzlist->zone( ( *it )->dtStart().timeZone().name() );
-      if ( zone.isValid() ) {
-        QByteArray timezone = zone.vtimezone();
-        addPropValue( vcal, VCTimeZoneProp, parseTZ( timezone ).toLocal8Bit() );
-        QString dst = parseDst( timezone );
-        while ( !dst.isEmpty() ) {
-          addPropValue( vcal, VCDayLightProp, dst.toLocal8Bit() );
-          dst = parseDst( timezone );
-        }
-      }
-    }
-    vo = eventToVTodo( *it );
-    addVObjectProp( vcal, vo );
-  }
-  // EVENT STUFF
-  Event::List events = d->mCalendar->rawEvents();
-  Event::List::ConstIterator it2;
-  for ( it2 = events.constBegin(); it2 != events.constEnd(); ++it2 ) {
-    if ( ( *it2 )->dtStart().timeZone().name().mid( 0, 4 ) == QLatin1String("VCAL") ) {
-      ICalTimeZone zone = tzlist->zone( ( *it2 )->dtStart().timeZone().name() );
-      if ( zone.isValid() ) {
-        QByteArray timezone = zone.vtimezone();
-        addPropValue( vcal, VCTimeZoneProp, parseTZ( timezone ).toLocal8Bit() );
-        QString dst = parseDst( timezone );
-        while ( !dst.isEmpty() ) {
-          addPropValue( vcal, VCDayLightProp, dst.toLocal8Bit() );
-          dst = parseDst( timezone );
-        }
-      }
-    }
-    vo = eventToVEvent( *it2 );
-    addVObjectProp( vcal, vo );
-  }
-  writeVObjectToFile( QFile::encodeName( fileName ).data(), vcal );
-  cleanVObjects( vcal );
-  cleanStrTbl();
-
-  if ( QFile::exists( fileName ) ) {
-    return true;
-  } else {
-    return false; // error
-  }
-=======
     d->mCalendar = calendar;
 
     ICalTimeZones *tzlist = d->mCalendar->timeZones();
@@ -212,7 +150,7 @@
     Todo::List todoList = d->mCalendar->rawTodos();
     Todo::List::ConstIterator it;
     for (it = todoList.constBegin(); it != todoList.constEnd(); ++it) {
-        if ((*it)->dtStart().timeZone().name().mid(0, 4) == "VCAL") {
+        if ((*it)->dtStart().timeZone().name().mid(0, 4) == QLatin1String("VCAL")) {
             ICalTimeZone zone = tzlist->zone((*it)->dtStart().timeZone().name());
             if (zone.isValid()) {
                 QByteArray timezone = zone.vtimezone();
@@ -231,7 +169,7 @@
     Event::List events = d->mCalendar->rawEvents();
     Event::List::ConstIterator it2;
     for (it2 = events.constBegin(); it2 != events.constEnd(); ++it2) {
-        if ((*it2)->dtStart().timeZone().name().mid(0, 4) == "VCAL") {
+        if ((*it2)->dtStart().timeZone().name().mid(0, 4) == QLatin1String("VCAL")) {
             ICalTimeZone zone = tzlist->zone((*it2)->dtStart().timeZone().name());
             if (zone.isValid()) {
                 QByteArray timezone = zone.vtimezone();
@@ -255,7 +193,6 @@
     } else {
         return false; // error
     }
->>>>>>> 0b276c00
 
     return false;
 }
@@ -298,64 +235,6 @@
 QString VCalFormat::toString(const Calendar::Ptr &calendar,
                              const QString &notebook, bool deleted)
 {
-<<<<<<< HEAD
-  // TODO: Factor out VCalFormat::asString()
-  d->mCalendar = calendar;
-
-  ICalTimeZones *tzlist = d->mCalendar->timeZones();
-
-  VObject *vo;
-  VObject *vcal = newVObject( VCCalProp );
-
-  addPropValue( vcal, VCProdIdProp, CalFormat::productId().toLatin1() );
-  addPropValue( vcal, VCVersionProp, _VCAL_VERSION );
-
-  // TODO STUFF
-  Todo::List todoList = deleted ? d->mCalendar->deletedTodos() : d->mCalendar->rawTodos();
-  Todo::List::ConstIterator it;
-  for ( it = todoList.constBegin(); it != todoList.constEnd(); ++it ) {
-    if ( !deleted || !d->mCalendar->todo( ( *it )->uid(), ( *it )->recurrenceId() ) ) {
-      // use existing ones, or really deleted ones
-      if ( notebook.isEmpty() ||
-           ( !calendar->notebook( *it ).isEmpty() &&
-             notebook.endsWith( calendar->notebook( *it ) ) ) ) {
-        if ( ( *it )->dtStart().timeZone().name().mid( 0, 4 ) == QLatin1String("VCAL") ) {
-          ICalTimeZone zone = tzlist->zone( ( *it )->dtStart().timeZone().name() );
-          if ( zone.isValid() ) {
-            QByteArray timezone = zone.vtimezone();
-            addPropValue( vcal, VCTimeZoneProp, parseTZ( timezone ).toUtf8() );
-            QString dst = parseDst( timezone );
-            while ( !dst.isEmpty() ) {
-              addPropValue( vcal, VCDayLightProp, dst.toUtf8() );
-              dst = parseDst( timezone );
-            }
-          }
-        }
-        vo = eventToVTodo( *it );
-        addVObjectProp( vcal, vo );
-      }
-    }
-  }
-
-  // EVENT STUFF
-  Event::List events = deleted ? d->mCalendar->deletedEvents() : d->mCalendar->rawEvents();
-  Event::List::ConstIterator it2;
-  for ( it2 = events.constBegin(); it2 != events.constEnd(); ++it2 ) {
-    if ( !deleted || !d->mCalendar->event( ( *it2 )->uid(), ( *it2 )->recurrenceId() ) ) {
-      // use existing ones, or really deleted ones
-      if ( notebook.isEmpty() ||
-           ( !calendar->notebook( *it2 ).isEmpty() &&
-             notebook.endsWith( calendar->notebook( *it2 ) ) ) ) {
-        if ( ( *it2 )->dtStart().timeZone().name().mid( 0, 4 ) == QLatin1String("VCAL") ) {
-          ICalTimeZone zone = tzlist->zone( ( *it2 )->dtStart().timeZone().name() );
-          if ( zone.isValid() ) {
-            QByteArray timezone = zone.vtimezone();
-            addPropValue( vcal, VCTimeZoneProp, parseTZ( timezone ).toUtf8() );
-            QString dst = parseDst( timezone );
-            while ( !dst.isEmpty() ) {
-              addPropValue( vcal, VCDayLightProp, dst.toUtf8() );
-              dst = parseDst( timezone );
-=======
     // TODO: Factor out VCalFormat::asString()
     d->mCalendar = calendar;
 
@@ -376,7 +255,7 @@
             if (notebook.isEmpty() ||
                     (!calendar->notebook(*it).isEmpty() &&
                      notebook.endsWith(calendar->notebook(*it)))) {
-                if ((*it)->dtStart().timeZone().name().mid(0, 4) == "VCAL") {
+                if ((*it)->dtStart().timeZone().name().mid(0, 4) == QLatin1String("VCAL")) {
                     ICalTimeZone zone = tzlist->zone((*it)->dtStart().timeZone().name());
                     if (zone.isValid()) {
                         QByteArray timezone = zone.vtimezone();
@@ -403,7 +282,7 @@
             if (notebook.isEmpty() ||
                     (!calendar->notebook(*it2).isEmpty() &&
                      notebook.endsWith(calendar->notebook(*it2)))) {
-                if ((*it2)->dtStart().timeZone().name().mid(0, 4) == "VCAL") {
+                if ((*it2)->dtStart().timeZone().name().mid(0, 4) == QLatin1String("VCAL")) {
                     ICalTimeZone zone = tzlist->zone((*it2)->dtStart().timeZone().name());
                     if (zone.isValid()) {
                         QByteArray timezone = zone.vtimezone();
@@ -417,7 +296,6 @@
                 }
                 vo = eventToVEvent(*it2);
                 addVObjectProp(vcal, vo);
->>>>>>> 0b276c00
             }
         }
     }
@@ -601,7 +479,7 @@
     QString tmpStr2;
 
     for (id = dateList.constBegin(); id != dateList.constEnd(); ++id) {
-        tmpStr = qDateToISO(*id) + ';';
+        tmpStr = qDateToISO(*id) + QLatin1Char(';');
         tmpStr2 += tmpStr;
     }
     if (!tmpStr2.isEmpty()) {
@@ -614,7 +492,7 @@
     tmpStr2.clear();
 
     for (idt = dateTimeList.constBegin(); idt != dateTimeList.constEnd(); ++idt) {
-        tmpStr = kDateTimeToISO(*idt) + ';';
+        tmpStr = kDateTimeToISO(*idt) + QLatin1Char(';');
         tmpStr2 += tmpStr;
     }
     if (!tmpStr2.isEmpty()) {
@@ -635,172 +513,6 @@
             addPropValue(vtodo, VCDescriptionProp, in);
         }
     }
-<<<<<<< HEAD
-    default:
-      // TODO: Write rYearlyPos and arbitrary rules!
-      kDebug() << "ERROR, it should never get here in eventToVTodo!";
-      validRecur = false;
-      break;
-    } // switch
-
-    if ( recur->duration() > 0 ) {
-      tmpStr2.sprintf( "#%i", recur->duration() );
-      tmpStr += tmpStr2;
-    } else if ( recur->duration() == -1 ) {
-      tmpStr += "#0"; // defined as repeat forever
-    } else {
-      tmpStr += kDateTimeToISO( recur->endDateTime(), false );
-    }
-    // Only write out the rrule if we have a valid recurrence (i.e. a known
-    // type in thee switch above)
-    if ( validRecur ) {
-      addPropValue( vtodo, VCRRuleProp, tmpStr.toUtf8() );
-    }
-
-  } // event repeats
-
-  // exceptions dates to recurrence
-  DateList dateList = recur->exDates();
-  DateList::ConstIterator id;
-  QString tmpStr2;
-
-  for ( id = dateList.constBegin(); id != dateList.constEnd(); ++id ) {
-    tmpStr = qDateToISO( *id ) + QLatin1Char(';');
-    tmpStr2 += tmpStr;
-  }
-  if ( !tmpStr2.isEmpty() ) {
-    tmpStr2.truncate( tmpStr2.length() - 1 );
-    addPropValue( vtodo, VCExpDateProp, tmpStr2.toUtf8() );
-  }
-  // exceptions datetimes to recurrence
-  DateTimeList dateTimeList = recur->exDateTimes();
-  DateTimeList::ConstIterator idt;
-  tmpStr2.clear();
-
-  for ( idt = dateTimeList.constBegin(); idt != dateTimeList.constEnd(); ++idt ) {
-    tmpStr = kDateTimeToISO( *idt ) + QLatin1Char(';');
-    tmpStr2 += tmpStr;
-  }
-  if ( !tmpStr2.isEmpty() ) {
-    tmpStr2.truncate( tmpStr2.length() - 1 );
-    addPropValue( vtodo, VCExpDateProp, tmpStr2.toUtf8() );
-  }
-
-  // description BL:
-  if ( !anEvent->description().isEmpty() ) {
-    QByteArray in = anEvent->description().toUtf8();
-    QByteArray out;
-    KCodecs::quotedPrintableEncode( in, out, true );
-    if ( out != in ) {
-      VObject *d = addPropValue( vtodo, VCDescriptionProp, out );
-      addPropValue( d, VCEncodingProp, VCQuotedPrintableProp );
-      addPropValue( d, VCCharSetProp, VCUtf8Prop );
-    } else {
-      addPropValue( vtodo, VCDescriptionProp, in );
-    }
-  }
-
-  // summary
-  if ( !anEvent->summary().isEmpty() ) {
-    QByteArray in = anEvent->summary().toUtf8();
-    QByteArray out;
-    KCodecs::quotedPrintableEncode( in, out, true );
-    if ( out != in ) {
-      VObject *d = addPropValue( vtodo, VCSummaryProp, out );
-      addPropValue( d, VCEncodingProp, VCQuotedPrintableProp );
-      addPropValue( d, VCCharSetProp, VCUtf8Prop );
-    } else {
-      addPropValue( vtodo, VCSummaryProp, in );
-    }
-  }
-
-  // location
-  if ( !anEvent->location().isEmpty() ) {
-    QByteArray in = anEvent->location().toUtf8();
-    QByteArray out;
-    KCodecs::quotedPrintableEncode( in, out, true );
-    if ( out != in ) {
-      VObject *d = addPropValue( vtodo, VCLocationProp, out );
-      addPropValue( d, VCEncodingProp, VCQuotedPrintableProp );
-      addPropValue( d, VCCharSetProp, VCUtf8Prop );
-    } else {
-      addPropValue( vtodo, VCLocationProp, in );
-    }
-  }
-
-  // completed status
-  // backward compatibility, KOrganizer used to interpret only these two values
-  addPropValue( vtodo, VCStatusProp, anEvent->isCompleted() ? "COMPLETED" : "NEEDS ACTION" );
-
-  // completion date
-  if ( anEvent->hasCompletedDate() ) {
-    tmpStr = kDateTimeToISO( anEvent->completed() );
-    addPropValue( vtodo, VCCompletedProp, tmpStr.toUtf8() );
-  }
-
-  // priority
-  tmpStr.sprintf( "%i", anEvent->priority() );
-  addPropValue( vtodo, VCPriorityProp, tmpStr.toUtf8() );
-
-  // related event
-  if ( !anEvent->relatedTo().isEmpty() ) {
-    addPropValue( vtodo, VCRelatedToProp,
-                  anEvent->relatedTo().toUtf8() );
-  }
-
-  // secrecy
-  const char *text = 0;
-  switch ( anEvent->secrecy() ) {
-  case Incidence::SecrecyPublic:
-    text = "PUBLIC";
-    break;
-  case Incidence::SecrecyPrivate:
-    text = "PRIVATE";
-    break;
-  case Incidence::SecrecyConfidential:
-    text = "CONFIDENTIAL";
-    break;
-  }
-  if ( text ) {
-    addPropValue( vtodo, VCClassProp, text );
-  }
-
-  // categories
-  const QStringList tmpStrList = anEvent->categories();
-  tmpStr = "";
-  QString catStr;
-  QStringList::const_iterator its;
-  for ( its = tmpStrList.constBegin(); its != tmpStrList.constEnd(); ++its ) {
-    catStr = *its;
-    if ( catStr[0] == QLatin1Char(' ') ) {
-      tmpStr += catStr.mid( 1 );
-    } else {
-      tmpStr += catStr;
-    }
-    // this must be a ';' character as the vCalendar specification requires!
-    // vcc.y has been hacked to translate the ';' to a ',' when the vcal is
-    // read in.
-    tmpStr += QLatin1Char(';');
-  }
-  if ( !tmpStr.isEmpty() ) {
-    tmpStr.truncate( tmpStr.length() - 1 );
-    addPropValue( vtodo, VCCategoriesProp, tmpStr.toUtf8() );
-  }
-
-  // alarm stuff
-  Alarm::List::ConstIterator it;
-  for ( it = anEvent->alarms().constBegin(); it != anEvent->alarms().constEnd(); ++it ) {
-    Alarm::Ptr alarm = *it;
-    if ( alarm->enabled() ) {
-      VObject *a;
-      if ( alarm->type() == Alarm::Display ) {
-        a = addProp( vtodo, VCDAlarmProp );
-        tmpStr = kDateTimeToISO( alarm->time() );
-        addPropValue( a, VCRunTimeProp, tmpStr.toUtf8() );
-        addPropValue( a, VCRepeatCountProp, "1" );
-        if ( alarm->text().isNull() ) {
-          addPropValue( a, VCDisplayStringProp, "beep!" );
-=======
 
     // summary
     if (!anEvent->summary().isEmpty()) {
@@ -874,16 +586,15 @@
     QStringList::const_iterator its;
     for (its = tmpStrList.constBegin(); its != tmpStrList.constEnd(); ++its) {
         catStr = *its;
-        if (catStr[0] == ' ') {
+        if (catStr[0] == QLatin1Char(' ')) {
             tmpStr += catStr.mid(1);
->>>>>>> 0b276c00
         } else {
             tmpStr += catStr;
         }
         // this must be a ';' character as the vCalendar specification requires!
         // vcc.y has been hacked to translate the ';' to a ',' when the vcal is
         // read in.
-        tmpStr += ';';
+        tmpStr += QLatin1Char(';');
     }
     if (!tmpStr.isEmpty()) {
         tmpStr.truncate(tmpStr.length() - 1);
@@ -966,126 +677,6 @@
     addPropValue(vevent, VCDTendProp, tmpStr.toUtf8());
 #endif
 
-<<<<<<< HEAD
-  // creation date
-  tmpStr = kDateTimeToISO( anEvent->created() );
-  addPropValue( vevent, VCDCreatedProp, tmpStr.toUtf8() );
-
-  // unique id
-  addPropValue( vevent, VCUniqueStringProp,
-                anEvent->uid().toUtf8() );
-
-  // revision
-  tmpStr.sprintf( "%i", anEvent->revision() );
-  addPropValue( vevent, VCSequenceProp, tmpStr.toUtf8() );
-
-  // last modification date
-  tmpStr = kDateTimeToISO( anEvent->lastModified() );
-  addPropValue( vevent, VCLastModifiedProp, tmpStr.toUtf8() );
-
-  // attendee and organizer stuff
-  // TODO: What to do with the common name?
-  if ( !anEvent->organizer()->email().isEmpty() ) {
-    tmpStr = QLatin1String("MAILTO:") + anEvent->organizer()->email();
-    addPropValue( vevent, ICOrganizerProp, tmpStr.toUtf8() );
-  }
-
-  // TODO: Put this functionality into Attendee class
-  if ( anEvent->attendeeCount() > 0 ) {
-    Attendee::List::ConstIterator it;
-    for ( it = anEvent->attendees().constBegin(); it != anEvent->attendees().constEnd();
-          ++it ) {
-      Attendee::Ptr curAttendee = *it;
-      if ( !curAttendee->email().isEmpty() && !curAttendee->name().isEmpty() ) {
-        tmpStr = QLatin1String("MAILTO:") + curAttendee->name() + QLatin1String(" <") + curAttendee->email() + QLatin1Char('>');
-      } else if ( curAttendee->name().isEmpty() && curAttendee->email().isEmpty() ) {
-        tmpStr = QLatin1String("MAILTO: ");
-        kDebug() << "warning! this Event has an attendee w/o name or email!";
-      } else if ( curAttendee->name().isEmpty() ) {
-        tmpStr = QLatin1String("MAILTO: ") + curAttendee->email();
-      } else {
-        tmpStr = QLatin1String("MAILTO: ") + curAttendee->name();
-      }
-      VObject *aProp = addPropValue( vevent, VCAttendeeProp, tmpStr.toUtf8() );
-      addPropValue( aProp, VCRSVPProp, curAttendee->RSVP() ? "TRUE" : "FALSE" );
-      addPropValue( aProp, VCStatusProp, writeStatus( curAttendee->status() ) );
-    }
-  }
-
-  // recurrence rule stuff
-  const Recurrence *recur = anEvent->recurrence();
-  if ( recur->recurs() ) {
-    bool validRecur = true;
-    QString tmpStr2;
-    switch ( recur->recurrenceType() ) {
-    case Recurrence::rDaily:
-      tmpStr.sprintf( "D%i ", recur->frequency() );
-      break;
-    case Recurrence::rWeekly:
-      tmpStr.sprintf( "W%i ", recur->frequency() );
-      for ( int i = 0; i < 7; ++i ) {
-        QBitArray days ( recur->days() );
-        if ( days.testBit( i ) ) {
-          tmpStr += dayFromNum( i );
-        }
-      }
-      break;
-    case Recurrence::rMonthlyPos:
-    {
-      tmpStr.sprintf( "MP%i ", recur->frequency() );
-      // write out all rMonthPos's
-      QList<RecurrenceRule::WDayPos> tmpPositions = recur->monthPositions();
-      for ( QList<RecurrenceRule::WDayPos>::ConstIterator posit = tmpPositions.constBegin();
-            posit != tmpPositions.constEnd(); ++posit ) {
-        int pos = (*posit).pos();
-        tmpStr2.sprintf( "%i", ( pos > 0 ) ? pos : (-pos) );
-        if ( pos < 0 ) {
-          tmpStr2 += "- ";
-        } else {
-          tmpStr2 += "+ ";
-        }
-        tmpStr += tmpStr2;
-        tmpStr += dayFromNum( ( *posit ).day() - 1 );
-      }
-      break;
-    }
-    case Recurrence::rMonthlyDay:
-    {
-      tmpStr.sprintf( "MD%i ", recur->frequency() );
-      // write out all rMonthDays;
-      const QList<int> tmpDays = recur->monthDays();
-      for ( QList<int>::ConstIterator tmpDay = tmpDays.constBegin();
-            tmpDay != tmpDays.constEnd(); ++tmpDay ) {
-        tmpStr2.sprintf( "%i ", *tmpDay );
-        tmpStr += tmpStr2;
-      }
-      break;
-    }
-    case Recurrence::rYearlyMonth:
-    {
-      tmpStr.sprintf( "YM%i ", recur->frequency() );
-      // write out all the months;'
-      // TODO: Any way to write out the day within the month???
-      const QList<int> months = recur->yearMonths();
-      for ( QList<int>::ConstIterator mit = months.constBegin();
-            mit != months.constEnd(); ++mit ) {
-        tmpStr2.sprintf( "%i ", *mit );
-        tmpStr += tmpStr2;
-      }
-      break;
-    }
-    case Recurrence::rYearlyDay:
-    {
-      tmpStr.sprintf( "YD%i ", recur->frequency() );
-      // write out all the rYearNums;
-      const QList<int> tmpDays = recur->yearDays();
-      for ( QList<int>::ConstIterator tmpDay = tmpDays.begin();
-            tmpDay != tmpDays.end(); ++tmpDay ) {
-        tmpStr2.sprintf( "%i ", *tmpDay );
-        tmpStr += tmpStr2;
-      }
-      break;
-=======
     // creation date
     tmpStr = kDateTimeToISO(anEvent->created());
     addPropValue(vevent, VCDCreatedProp, tmpStr.toUtf8());
@@ -1105,7 +696,7 @@
     // attendee and organizer stuff
     // TODO: What to do with the common name?
     if (!anEvent->organizer()->email().isEmpty()) {
-        tmpStr = "MAILTO:" + anEvent->organizer()->email();
+        tmpStr = QLatin1String("MAILTO:") + anEvent->organizer()->email();
         addPropValue(vevent, ICOrganizerProp, tmpStr.toUtf8());
     }
 
@@ -1116,20 +707,19 @@
                 ++it) {
             Attendee::Ptr curAttendee = *it;
             if (!curAttendee->email().isEmpty() && !curAttendee->name().isEmpty()) {
-                tmpStr = "MAILTO:" + curAttendee->name() + " <" + curAttendee->email() + '>';
+                tmpStr = QLatin1String("MAILTO:") + curAttendee->name() + QLatin1String(" <") + curAttendee->email() + QLatin1Char('>');
             } else if (curAttendee->name().isEmpty() && curAttendee->email().isEmpty()) {
-                tmpStr = "MAILTO: ";
+                tmpStr = QLatin1String("MAILTO: ");
                 kDebug() << "warning! this Event has an attendee w/o name or email!";
             } else if (curAttendee->name().isEmpty()) {
-                tmpStr = "MAILTO: " + curAttendee->email();
+                tmpStr = QLatin1String("MAILTO: ") + curAttendee->email();
             } else {
-                tmpStr = "MAILTO: " + curAttendee->name();
+                tmpStr = QLatin1String("MAILTO: ") + curAttendee->name();
             }
             VObject *aProp = addPropValue(vevent, VCAttendeeProp, tmpStr.toUtf8());
             addPropValue(aProp, VCRSVPProp, curAttendee->RSVP() ? "TRUE" : "FALSE");
             addPropValue(aProp, VCStatusProp, writeStatus(curAttendee->status()));
         }
->>>>>>> 0b276c00
     }
 
     // recurrence rule stuff
@@ -1240,7 +830,7 @@
     QString tmpStr2;
 
     for (it = dateList.constBegin(); it != dateList.constEnd(); ++it) {
-        tmpStr = qDateToISO(*it) + ';';
+        tmpStr = qDateToISO(*it) + QLatin1Char(';');
         tmpStr2 += tmpStr;
     }
     if (!tmpStr2.isEmpty()) {
@@ -1253,7 +843,7 @@
     tmpStr2.clear();
 
     for (idt = dateTimeList.constBegin(); idt != dateTimeList.constEnd(); ++idt) {
-        tmpStr = kDateTimeToISO(*idt) + ';';
+        tmpStr = kDateTimeToISO(*idt) + QLatin1Char(';');
         tmpStr2 += tmpStr;
     }
     if (!tmpStr2.isEmpty()) {
@@ -1274,82 +864,6 @@
             addPropValue(vevent, VCDescriptionProp, in);
         }
     }
-<<<<<<< HEAD
-    // Only write out the rrule if we have a valid recurrence (i.e. a known
-    // type in thee switch above)
-    if ( validRecur ) {
-      addPropValue( vevent, VCRRuleProp, tmpStr.toUtf8() );
-    }
-
-  } // event repeats
-
-  // exceptions dates to recurrence
-  DateList dateList = recur->exDates();
-  DateList::ConstIterator it;
-  QString tmpStr2;
-
-  for ( it = dateList.constBegin(); it != dateList.constEnd(); ++it ) {
-    tmpStr = qDateToISO( *it ) + QLatin1Char(';');
-    tmpStr2 += tmpStr;
-  }
-  if ( !tmpStr2.isEmpty() ) {
-    tmpStr2.truncate( tmpStr2.length() - 1 );
-    addPropValue( vevent, VCExpDateProp, tmpStr2.toUtf8() );
-  }
-  // exceptions datetimes to recurrence
-  DateTimeList dateTimeList = recur->exDateTimes();
-  DateTimeList::ConstIterator idt;
-  tmpStr2.clear();
-
-  for ( idt = dateTimeList.constBegin(); idt != dateTimeList.constEnd(); ++idt ) {
-    tmpStr = kDateTimeToISO( *idt ) + QLatin1Char(';');
-    tmpStr2 += tmpStr;
-  }
-  if ( !tmpStr2.isEmpty() ) {
-    tmpStr2.truncate( tmpStr2.length() - 1 );
-    addPropValue( vevent, VCExpDateProp, tmpStr2.toUtf8() );
-  }
-
-  // description
-  if ( !anEvent->description().isEmpty() ) {
-    QByteArray in = anEvent->description().toUtf8();
-    QByteArray out;
-    KCodecs::quotedPrintableEncode( in, out, true );
-    if ( out != in ) {
-      VObject *d = addPropValue( vevent, VCDescriptionProp, out );
-      addPropValue( d, VCEncodingProp, VCQuotedPrintableProp );
-      addPropValue( d, VCCharSetProp, VCUtf8Prop );
-    } else {
-      addPropValue( vevent, VCDescriptionProp, in );
-    }
-  }
-
-  // summary
-  if ( !anEvent->summary().isEmpty() ) {
-    QByteArray in = anEvent->summary().toUtf8();
-    QByteArray out;
-    KCodecs::quotedPrintableEncode( in, out, true );
-    if ( out != in ) {
-      VObject *d = addPropValue( vevent, VCSummaryProp, out );
-      addPropValue( d, VCEncodingProp, VCQuotedPrintableProp );
-      addPropValue( d, VCCharSetProp, VCUtf8Prop );
-    } else {
-      addPropValue( vevent, VCSummaryProp, in );
-    }
-  }
-
-  // location
-  if ( !anEvent->location().isEmpty() ) {
-    QByteArray in = anEvent->location().toUtf8();
-    QByteArray out;
-    KCodecs::quotedPrintableEncode( in, out, true );
-    if ( out != in ) {
-      VObject *d = addPropValue( vevent, VCLocationProp, out );
-      addPropValue( d, VCEncodingProp, VCQuotedPrintableProp );
-      addPropValue( d, VCCharSetProp, VCUtf8Prop );
-    } else {
-      addPropValue( vevent, VCLocationProp, in );
-=======
 
     // summary
     if (!anEvent->summary().isEmpty()) {
@@ -1377,7 +891,6 @@
         } else {
             addPropValue(vevent, VCLocationProp, in);
         }
->>>>>>> 0b276c00
     }
 
     // status
@@ -1515,116 +1028,6 @@
 
 Todo::Ptr VCalFormat::VTodoToEvent(VObject *vtodo)
 {
-<<<<<<< HEAD
-  VObject *vo;
-  VObjectIterator voi;
-  char *s;
-
-  Todo::Ptr anEvent( new Todo );
-
-  // creation date
-  if ( ( vo = isAPropertyOf( vtodo, VCDCreatedProp ) ) != 0 ) {
-      anEvent->setCreated( ISOToKDateTime( s = fakeCString( vObjectUStringZValue( vo ) ) ) );
-      deleteStr( s );
-  }
-
-  // unique id
-  vo = isAPropertyOf( vtodo, VCUniqueStringProp );
-  // while the UID property is preferred, it is not required.  We'll use the
-  // default Event UID if none is given.
-  if ( vo ) {
-    anEvent->setUid( s = fakeCString( vObjectUStringZValue( vo ) ) );
-    deleteStr( s );
-  }
-
-  // last modification date
-  if ( ( vo = isAPropertyOf( vtodo, VCLastModifiedProp ) ) != 0 ) {
-    anEvent->setLastModified( ISOToKDateTime( s = fakeCString( vObjectUStringZValue( vo ) ) ) );
-    deleteStr( s );
-  } else {
-    anEvent->setLastModified( KDateTime::currentUtcDateTime() );
-  }
-
-  // organizer
-  // if our extension property for the event's ORGANIZER exists, add it.
-  if ( ( vo = isAPropertyOf( vtodo, ICOrganizerProp ) ) != 0 ) {
-    anEvent->setOrganizer( s = fakeCString( vObjectUStringZValue( vo ) ) );
-    deleteStr( s );
-  } else {
-    if ( d->mCalendar->owner()->name() != QLatin1String("Unknown Name") ) {
-      anEvent->setOrganizer( d->mCalendar->owner() );
-    }
-  }
-
-  // attendees.
-  initPropIterator( &voi, vtodo );
-  while ( moreIteration( &voi ) ) {
-    vo = nextVObject( &voi );
-    if ( strcmp( vObjectName( vo ), VCAttendeeProp ) == 0 ) {
-      Attendee::Ptr a;
-      VObject *vp;
-      s = fakeCString( vObjectUStringZValue( vo ) );
-      QString tmpStr = QString::fromUtf8( s );
-      deleteStr( s );
-      tmpStr = tmpStr.simplified();
-      int emailPos1, emailPos2;
-      if ( ( emailPos1 = tmpStr.indexOf( QLatin1Char('<') ) ) > 0 ) {
-        // both email address and name
-        emailPos2 = tmpStr.lastIndexOf( QLatin1Char('>') );
-        a = Attendee::Ptr( new Attendee( tmpStr.left( emailPos1 - 1 ),
-                                         tmpStr.mid( emailPos1 + 1,
-                                         emailPos2 - ( emailPos1 + 1 ) ) ) );
-      } else if ( tmpStr.indexOf( QLatin1Char('@') ) > 0 ) {
-        // just an email address
-          a = Attendee::Ptr( new Attendee( 0, tmpStr ) );
-      } else {
-        // just a name
-        // WTF??? Replacing the spaces of a name and using this as email?
-        QString email = tmpStr.replace( ' ', '.' );
-        a = Attendee::Ptr( new Attendee( tmpStr, email ) );
-      }
-
-      // is there an RSVP property?
-      if ( ( vp = isAPropertyOf( vo, VCRSVPProp ) ) != 0 ) {
-        a->setRSVP( vObjectStringZValue( vp ) );
-      }
-      // is there a status property?
-      if ( ( vp = isAPropertyOf( vo, VCStatusProp ) ) != 0 ) {
-        a->setStatus( readStatus( vObjectStringZValue( vp ) ) );
-      }
-      // add the attendee
-      anEvent->addAttendee( a );
-    }
-  }
-
-  // description for todo
-  if ( ( vo = isAPropertyOf( vtodo, VCDescriptionProp ) ) != 0 ) {
-    s = fakeCString( vObjectUStringZValue( vo ) );
-    anEvent->setDescription( QString::fromUtf8( s ), Qt::mightBeRichText( s ) );
-    deleteStr( s );
-  }
-
-  // summary
-  if ( ( vo = isAPropertyOf( vtodo, VCSummaryProp ) ) ) {
-    s = fakeCString( vObjectUStringZValue( vo ) );
-    anEvent->setSummary( QString::fromUtf8( s ), Qt::mightBeRichText( s ) );
-    deleteStr( s );
-  }
-
-  // location
-  if ( ( vo = isAPropertyOf( vtodo, VCLocationProp ) ) != 0 ) {
-    s = fakeCString( vObjectUStringZValue( vo ) );
-    anEvent->setLocation( QString::fromUtf8( s ), Qt::mightBeRichText( s ) );
-    deleteStr( s );
-  }
-
-  // completed
-  // was: status
-  if ( ( vo = isAPropertyOf( vtodo, VCStatusProp ) ) != 0 ) {
-    s = fakeCString( vObjectUStringZValue( vo ) );
-    if ( s && strcmp( s, "COMPLETED" ) == 0 ) {
-      anEvent->setCompleted( true );
-=======
     VObject *vo;
     VObjectIterator voi;
     char *s;
@@ -1659,9 +1062,8 @@
     if ((vo = isAPropertyOf(vtodo, ICOrganizerProp)) != 0) {
         anEvent->setOrganizer(s = fakeCString(vObjectUStringZValue(vo)));
         deleteStr(s);
->>>>>>> 0b276c00
     } else {
-        if (d->mCalendar->owner()->name() != "Unknown Name") {
+        if (d->mCalendar->owner()->name() != QLatin1String("Unknown Name")) {
             anEvent->setOrganizer(d->mCalendar->owner());
         }
     }
@@ -1678,13 +1080,13 @@
             deleteStr(s);
             tmpStr = tmpStr.simplified();
             int emailPos1, emailPos2;
-            if ((emailPos1 = tmpStr.indexOf('<')) > 0) {
+            if ((emailPos1 = tmpStr.indexOf(QLatin1Char('<'))) > 0) {
                 // both email address and name
-                emailPos2 = tmpStr.lastIndexOf('>');
+                emailPos2 = tmpStr.lastIndexOf(QLatin1Char('>'));
                 a = Attendee::Ptr(new Attendee(tmpStr.left(emailPos1 - 1),
                                                tmpStr.mid(emailPos1 + 1,
                                                        emailPos2 - (emailPos1 + 1))));
-            } else if (tmpStr.indexOf('@') > 0) {
+            } else if (tmpStr.indexOf(QLatin1Char('@')) > 0) {
                 // just an email address
                 a = Attendee::Ptr(new Attendee(0, tmpStr));
             } else {
@@ -1787,30 +1189,8 @@
             QDate startDate = anEvent->dtStart().date();
             anEvent->setDtStart(KDateTime(startDate, KDateTime::ClockTime));
 #endif
-<<<<<<< HEAD
-      anEvent->setAllDay( true );
-    }
-  } else {
-    anEvent->setDtStart( KDateTime() );
-  }
-
-  // repeat stuff
-  if ( ( vo = isAPropertyOf( vtodo, VCRRuleProp ) ) != 0 ) {
-    QString tmpStr = ( s = fakeCString( vObjectUStringZValue( vo ) ) );
-    deleteStr( s );
-    tmpStr = tmpStr.simplified();
-    tmpStr = tmpStr.toUpper();
-    // first, read the type of the recurrence
-    int typelen = 1;
-    uint type = Recurrence::rNone;
-    if ( tmpStr.left( 1 ) == "D" ) {
-      type = Recurrence::rDaily;
-    } else if ( tmpStr.left( 1 ) == "W" ) {
-      type = Recurrence::rWeekly;
-=======
             anEvent->setAllDay(true);
         }
->>>>>>> 0b276c00
     } else {
         anEvent->setDtStart(KDateTime());
     }
@@ -1819,7 +1199,7 @@
     if ((vo = isAPropertyOf(vtodo, VCRRuleProp)) != 0) {
         QString tmpStr = (s = fakeCString(vObjectUStringZValue(vo)));
         deleteStr(s);
-        tmpStr.simplified();
+        tmpStr = tmpStr.simplified();
         tmpStr = tmpStr.toUpper();
         // first, read the type of the recurrence
         int typelen = 1;
@@ -2288,66 +1668,6 @@
     }
 #endif
 
-<<<<<<< HEAD
-  // at this point, there should be at least a start or end time.
-  // fix up for events that take up no time but have a time associated
-  if ( !isAPropertyOf( vevent, VCDTstartProp ) ) {
-    anEvent->setDtStart( anEvent->dtEnd() );
-  }
-  if ( ! isAPropertyOf( vevent, VCDTendProp ) ) {
-    anEvent->setDtEnd( anEvent->dtStart() );
-  }
-
-  ///////////////////////////////////////////////////////////////////////////
-
-  // repeat stuff
-  if ( ( vo = isAPropertyOf( vevent, VCRRuleProp ) ) != 0 ) {
-    QString tmpStr = ( s = fakeCString( vObjectUStringZValue( vo ) ) );
-    deleteStr( s );
-    tmpStr = tmpStr.simplified();
-    tmpStr = tmpStr.toUpper();
-    // first, read the type of the recurrence
-    int typelen = 1;
-    uint type = Recurrence::rNone;
-    if ( tmpStr.left( 1 ) == "D" ) {
-      type = Recurrence::rDaily;
-    } else if ( tmpStr.left( 1 ) == "W" ) {
-      type = Recurrence::rWeekly;
-    } else {
-      typelen = 2;
-      if ( tmpStr.left( 2 ) == "MP" ) {
-        type = Recurrence::rMonthlyPos;
-      } else if ( tmpStr.left( 2 ) == "MD" ) {
-        type = Recurrence::rMonthlyDay;
-      } else if ( tmpStr.left( 2 ) == "YM" ) {
-        type = Recurrence::rYearlyMonth;
-      } else if ( tmpStr.left( 2 ) == "YD" ) {
-        type = Recurrence::rYearlyDay;
-      }
-    }
-
-    if ( type != Recurrence::rNone ) {
-
-      // Immediately after the type is the frequency
-      int index = tmpStr.indexOf( ' ' );
-      int last = tmpStr.lastIndexOf( ' ' ) + 1; // find last entry
-      int rFreq = tmpStr.mid( typelen, ( index - 1 ) ).toInt();
-      ++index; // advance to beginning of stuff after freq
-
-      // Read the type-specific settings
-      switch ( type ) {
-      case Recurrence::rDaily:
-        anEvent->recurrence()->setDaily( rFreq );
-        break;
-
-      case Recurrence::rWeekly:
-      {
-        QBitArray qba( 7 );
-        QString dayStr;
-        if ( index == last ) {
-          // e.g. W1 #0
-          qba.setBit( anEvent->dtStart().date().dayOfWeek() - 1 );
-=======
     // at this point, there should be at least a start or end time.
     // fix up for events that take up no time but have a time associated
     if (!isAPropertyOf(vevent, VCDTstartProp)) {
@@ -2363,7 +1683,7 @@
     if ((vo = isAPropertyOf(vevent, VCRRuleProp)) != 0) {
         QString tmpStr = (s = fakeCString(vObjectUStringZValue(vo)));
         deleteStr(s);
-        tmpStr.simplified();
+        tmpStr = tmpStr.simplified();
         tmpStr = tmpStr.toUpper();
         // first, read the type of the recurrence
         int typelen = 1;
@@ -2372,7 +1692,6 @@
             type = Recurrence::rDaily;
         } else if (tmpStr.left(1) == "W") {
             type = Recurrence::rWeekly;
->>>>>>> 0b276c00
         } else {
             typelen = 2;
             if (tmpStr.left(2) == "MP") {
@@ -2945,213 +2264,6 @@
 // that is used internally in the VCalFormat.
 void VCalFormat::populate(VObject *vcal, bool deleted, const QString &notebook)
 {
-<<<<<<< HEAD
-  Q_UNUSED( notebook );
-  // this function will populate the caldict dictionary and other event
-  // lists. It turns vevents into Events and then inserts them.
-
-  VObjectIterator i;
-  VObject *curVO, *curVOProp;
-  Event::Ptr anEvent;
-  bool hasTimeZone = false; //The calendar came with a TZ and not UTC
-  KDateTime::Spec previousSpec; //If we add a new TZ we should leave the spec as it was before
-
-  if ( ( curVO = isAPropertyOf( vcal, ICMethodProp ) ) != 0 ) {
-    char *methodType = 0;
-    methodType = fakeCString( vObjectUStringZValue( curVO ) );
-    // kDebug() << "This calendar is an iTIP transaction of type '" << methodType << "'";
-    deleteStr( methodType );
-  }
-
-  // warn the user that we might have trouble reading non-known calendar.
-  if ( ( curVO = isAPropertyOf( vcal, VCProdIdProp ) ) != 0 ) {
-    char *s = fakeCString( vObjectUStringZValue( curVO ) );
-    if ( !s || strcmp( productId().toUtf8(), s ) != 0 ) {
-      kDebug() << "This vCalendar file was not created by KOrganizer or"
-               << "any other product we support. Loading anyway...";
-    }
-    setLoadedProductId( s );
-    deleteStr( s );
-  }
-
-  // warn the user we might have trouble reading this unknown version.
-  if ( ( curVO = isAPropertyOf( vcal, VCVersionProp ) ) != 0 ) {
-    char *s = fakeCString( vObjectUStringZValue( curVO ) );
-    if ( !s || strcmp( _VCAL_VERSION, s ) != 0 ) {
-      kDebug() << "This vCalendar file has version" << s
-               << "We only support" << _VCAL_VERSION;
-    }
-    deleteStr( s );
-  }
-
-  // set the time zone (this is a property of the view, so just discard!)
-  if ( ( curVO = isAPropertyOf( vcal, VCTimeZoneProp ) ) != 0 ) {
-    char *s = fakeCString( vObjectUStringZValue( curVO ) );
-    QString ts( s );
-    QString name = QLatin1String("VCAL") + ts;
-    deleteStr( s );
-
-    // TODO: While using the timezone-offset + vcal as timezone is is
-    // most likely unique, we should REALLY actually create something
-    // like vcal-tzoffset-daylightoffsets, or better yet,
-    // vcal-hash<the former>
-
-    QStringList tzList;
-    QString tz;
-    int utcOffset;
-    int utcOffsetDst;
-    if ( parseTZOffsetISO8601( ts, utcOffset ) ) {
-      // kDebug() << "got standard offset" << ts << utcOffset;
-      // standard from tz
-      // starting date for now 01011900
-      KDateTime dt = KDateTime( QDateTime( QDate( 1900, 1, 1 ), QTime( 0, 0, 0 ) ) );
-      tz = QString( "STD;%1;false;%2" ).arg( QString::number( utcOffset ) ).arg( dt.toString() );
-      tzList.append( tz );
-
-      // go through all the daylight tags
-      initPropIterator( &i, vcal );
-      while ( moreIteration( &i ) ) {
-        curVO = nextVObject( &i );
-        if ( strcmp( vObjectName( curVO ), VCDayLightProp ) == 0 ) {
-          char *s = fakeCString( vObjectUStringZValue( curVO ) );
-          QString dst = QLatin1String( s );
-          QStringList argl = dst.split( QLatin1Char(',') );
-          deleteStr( s );
-
-          // Too short -> not interesting
-          if ( argl.size() < 4 ) {
-            continue;
-          }
-
-          // We don't care about the non-DST periods
-          if ( argl[0] != QLatin1String("TRUE") ) {
-            continue;
-          }
-
-          if ( parseTZOffsetISO8601( argl[1], utcOffsetDst ) ) {
-
-            // kDebug() << "got DST offset" << argl[1] << utcOffsetDst;
-            // standard
-            QString strEndDate = argl[3];
-            KDateTime endDate = ISOToKDateTime( strEndDate );
-            // daylight
-            QString strStartDate = argl[2];
-            KDateTime startDate = ISOToKDateTime( strStartDate );
-
-            QString strRealEndDate = strEndDate;
-            QString strRealStartDate = strStartDate;
-            KDateTime realEndDate = endDate;
-            KDateTime realStartDate = startDate;
-            // if we get dates for some reason in wrong order, earlier is used for dst
-            if ( endDate < startDate ) {
-              strRealEndDate = strStartDate;
-              strRealStartDate = strEndDate;
-              realEndDate = startDate;
-              realStartDate = endDate;
-            }
-            tz = QString::fromLatin1( "%1;%2;false;%3" ).
-                 arg( strRealEndDate ).
-                 arg( QString::number( utcOffset ) ).
-                 arg( realEndDate.toString() );
-            tzList.append( tz );
-
-            tz = QString::fromLatin1( "%1;%2;true;%3" ).
-                 arg( strRealStartDate ).
-                 arg( QString::number( utcOffsetDst ) ).
-                 arg( realStartDate.toString() );
-            tzList.append( tz );
-          } else {
-            kDebug() << "unable to parse dst" << argl[1];
-          }
-        }
-      }
-      ICalTimeZones *tzlist = d->mCalendar->timeZones();
-      ICalTimeZoneSource tzs;
-      ICalTimeZone zone = tzs.parse( name, tzList, *tzlist );
-      if ( !zone.isValid() ) {
-        kDebug() << "zone is not valid, parsing error" << tzList;
-      } else {
-        previousSpec = d->mCalendar->timeSpec();
-        d->mCalendar->setTimeZoneId( name );
-        hasTimeZone = true;
-      }
-    } else {
-      kDebug() << "unable to parse tzoffset" << ts;
-    }
-  }
-
-  // Store all events with a relatedTo property in a list for post-processing
-  d->mEventsRelate.clear();
-  d->mTodosRelate.clear();
-
-  initPropIterator( &i, vcal );
-
-  // go through all the vobjects in the vcal
-  while ( moreIteration( &i ) ) {
-    curVO = nextVObject( &i );
-
-    /************************************************************************/
-
-    // now, check to see that the object is an event or todo.
-    if ( strcmp( vObjectName( curVO ), VCEventProp ) == 0 ) {
-
-      if ( ( curVOProp = isAPropertyOf( curVO, KPilotStatusProp ) ) != 0 ) {
-        char *s;
-        s = fakeCString( vObjectUStringZValue( curVOProp ) );
-        // check to see if event was deleted by the kpilot conduit
-        if ( s ) {
-          if ( atoi( s ) == SYNCDEL ) {
-            deleteStr( s );
-            kDebug() << "skipping pilot-deleted event";
-            goto SKIP;
-          }
-          deleteStr( s );
-        }
-      }
-
-      if ( !isAPropertyOf( curVO, VCDTstartProp ) &&
-           !isAPropertyOf( curVO, VCDTendProp ) ) {
-        kDebug() << "found a VEvent with no DTSTART and no DTEND! Skipping...";
-        goto SKIP;
-      }
-
-      anEvent = VEventToEvent( curVO );
-      if ( anEvent ) {
-        if ( hasTimeZone && !anEvent->allDay() && anEvent->dtStart().isUtc() ) {
-          //This sounds stupid but is how others are doing it, so here
-          //we go. If there is a TZ in the VCALENDAR even if the dtStart
-          //and dtend are in UTC, clients interpret it using also the TZ defined
-          //in the Calendar. I know it sounds braindead but oh well
-          int utcOffSet = anEvent->dtStart().utcOffset();
-          KDateTime dtStart( anEvent->dtStart().dateTime().addSecs( utcOffSet ),
-                             d->mCalendar->timeSpec() );
-          KDateTime dtEnd( anEvent->dtEnd().dateTime().addSecs( utcOffSet ),
-                             d->mCalendar->timeSpec() );
-          anEvent->setDtStart( dtStart );
-          anEvent->setDtEnd( dtEnd );
-        }
-        Event::Ptr old = !anEvent->hasRecurrenceId() ?
-      d->mCalendar->event( anEvent->uid() ) :
-        d->mCalendar->event( anEvent->uid(), anEvent->recurrenceId() );
-
-        if ( old ) {
-          if ( deleted ) {
-            d->mCalendar->deleteEvent( old ); // move old to deleted
-            removeAllVCal( d->mEventsRelate, old );
-          } else if ( anEvent->revision() > old->revision() ) {
-            d->mCalendar->deleteEvent( old ); // move old to deleted
-            removeAllVCal( d->mEventsRelate, old );
-            d->mCalendar->addEvent( anEvent ); // and replace it with this one
-          }
-        } else if ( deleted ) {
-          old = !anEvent->hasRecurrenceId() ?
-          d->mCalendar->deletedEvent( anEvent->uid() ) :
-            d->mCalendar->deletedEvent( anEvent->uid(), anEvent->recurrenceId() );
-          if ( !old ) {
-            d->mCalendar->addEvent( anEvent ); // add this one
-            d->mCalendar->deleteEvent( anEvent ); // and move it to deleted
-          }
-=======
     Q_UNUSED(notebook);
     // this function will populate the caldict dictionary and other event
     // lists. It turns vevents into Events and then inserts them.
@@ -3194,7 +2306,7 @@
     if ((curVO = isAPropertyOf(vcal, VCTimeZoneProp)) != 0) {
         char *s = fakeCString(vObjectUStringZValue(curVO));
         QString ts(s);
-        QString name = "VCAL" + ts;
+        QString name = QLatin1String("VCAL") + ts;
         deleteStr(s);
 
         // TODO: While using the timezone-offset + vcal as timezone is is
@@ -3220,8 +2332,8 @@
                 curVO = nextVObject(&i);
                 if (strcmp(vObjectName(curVO), VCDayLightProp) == 0) {
                     char *s = fakeCString(vObjectUStringZValue(curVO));
-                    QString dst = QString(s);
-                    QStringList argl = dst.split(',');
+                    QString dst = QLatin1String(s);
+                    QStringList argl = dst.split(QLatin1Char(','));
                     deleteStr(s);
 
                     // Too short -> not interesting
@@ -3230,7 +2342,7 @@
                     }
 
                     // We don't care about the non-DST periods
-                    if (argl[0] != "TRUE") {
+                    if (argl[0] != QLatin1String("TRUE")) {
                         continue;
                     }
 
@@ -3255,13 +2367,13 @@
                             realEndDate = startDate;
                             realStartDate = endDate;
                         }
-                        tz = QString("%1;%2;false;%3").
+                        tz = QString::fromLatin1("%1;%2;false;%3").
                              arg(strRealEndDate).
                              arg(QString::number(utcOffset)).
                              arg(realEndDate.toString());
                         tzList.append(tz);
 
-                        tz = QString("%1;%2;true;%3").
+                        tz = QString::fromLatin1("%1;%2;true;%3").
                              arg(strRealStartDate).
                              arg(QString::number(utcOffsetDst)).
                              arg(realStartDate.toString());
@@ -3281,7 +2393,6 @@
                 d->mCalendar->setTimeZoneId(name);
                 hasTimeZone = true;
             }
->>>>>>> 0b276c00
         } else {
             kDebug() << "unable to parse tzoffset" << ts;
         }
@@ -3444,110 +2555,54 @@
 
 int VCalFormat::numFromDay(const QString &day)
 {
-<<<<<<< HEAD
-  if ( day == QLatin1String("MO ") ) {
-    return 0;
-  }
-  if ( day == QLatin1String("TU ") ) {
-    return 1;
-  }
-  if ( day == QLatin1String("WE ") ) {
-    return 2;
-  }
-  if ( day == QLatin1String("TH ") ) {
-    return 3;
-  }
-  if ( day == QLatin1String("FR ") ) {
-    return 4;
-  }
-  if ( day == QLatin1String("SA ") ) {
-    return 5;
-  }
-  if ( day == QLatin1String("SU ") ) {
-    return 6;
-  }
-
-  return -1; // something bad happened. :)
-=======
-    if (day == "MO ") {
+    if (day == QLatin1String("MO ")) {
         return 0;
     }
-    if (day == "TU ") {
+    if (day == QLatin1String("TU ")) {
         return 1;
     }
-    if (day == "WE ") {
+    if (day == QLatin1String("WE ")) {
         return 2;
     }
-    if (day == "TH ") {
+    if (day == QLatin1String("TH ")) {
         return 3;
     }
-    if (day == "FR ") {
+    if (day == QLatin1String("FR ")) {
         return 4;
     }
-    if (day == "SA ") {
+    if (day == QLatin1String("SA ")) {
         return 5;
     }
-    if (day == "SU ") {
+    if (day == QLatin1String("SU ")) {
         return 6;
     }
 
     return -1; // something bad happened. :)
->>>>>>> 0b276c00
 }
 
 Attendee::PartStat VCalFormat::readStatus(const char *s) const
 {
-<<<<<<< HEAD
-  QString statStr = s;
-  statStr = statStr.toUpper();
-  Attendee::PartStat status;
-
-  if ( statStr == QLatin1String("X-ACTION") ) {
-    status = Attendee::NeedsAction;
-  } else if ( statStr == QLatin1String("NEEDS ACTION") ) {
-    status = Attendee::NeedsAction;
-  } else if ( statStr == QLatin1String("ACCEPTED") ) {
-    status = Attendee::Accepted;
-  } else if ( statStr == QLatin1String("SENT") ) {
-    status = Attendee::NeedsAction;
-  } else if ( statStr == QLatin1String("TENTATIVE") ) {
-    status = Attendee::Tentative;
-  } else if ( statStr == QLatin1String("CONFIRMED") ) {
-    status = Attendee::Accepted;
-  } else if ( statStr == QLatin1String("DECLINED") ) {
-    status = Attendee::Declined;
-  } else if ( statStr == QLatin1String("COMPLETED") ) {
-    status = Attendee::Completed;
-  } else if ( statStr == QLatin1String("DELEGATED" )) {
-    status = Attendee::Delegated;
-  } else {
-    kDebug() << "error setting attendee mStatus, unknown mStatus!";
-    status = Attendee::NeedsAction;
-  }
-
-  return status;
-=======
     QString statStr = s;
     statStr = statStr.toUpper();
     Attendee::PartStat status;
 
-    if (statStr == "X-ACTION") {
+    if (statStr == QLatin1String("X-ACTION")) {
         status = Attendee::NeedsAction;
-    } else if (statStr == "NEEDS ACTION") {
+    } else if (statStr == QLatin1String("NEEDS ACTION")) {
         status = Attendee::NeedsAction;
-    } else if (statStr == "ACCEPTED") {
+    } else if (statStr == QLatin1String("ACCEPTED")) {
         status = Attendee::Accepted;
-    } else if (statStr == "SENT") {
+    } else if (statStr == QLatin1String("SENT")) {
         status = Attendee::NeedsAction;
-    } else if (statStr == "TENTATIVE") {
+    } else if (statStr == QLatin1String("TENTATIVE")) {
         status = Attendee::Tentative;
-    } else if (statStr == "CONFIRMED") {
+    } else if (statStr == QLatin1String("CONFIRMED")) {
         status = Attendee::Accepted;
-    } else if (statStr == "DECLINED") {
+    } else if (statStr == QLatin1String("DECLINED")) {
         status = Attendee::Declined;
-    } else if (statStr == "COMPLETED") {
+    } else if (statStr == QLatin1String("COMPLETED")) {
         status = Attendee::Completed;
-    } else if (statStr == "DELEGATED") {
+    } else if (statStr == QLatin1String("DELEGATED")) {
         status = Attendee::Delegated;
     } else {
         kDebug() << "error setting attendee mStatus, unknown mStatus!";
@@ -3555,7 +2610,6 @@
     }
 
     return status;
->>>>>>> 0b276c00
 }
 
 QByteArray VCalFormat::writeStatus(Attendee::PartStat status) const
