--- conflicted
+++ resolved
@@ -103,39 +103,23 @@
     if (d->mName.isEmpty()) {
         return d->mEmail;
     } else {
-<<<<<<< HEAD
-      // Taken from KABC::Addressee::fullEmail
-      QString name = d->mName;
-      QRegExp needQuotes( QLatin1String("[^ 0-9A-Za-z\\x0080-\\xFFFF]") );
-      bool weNeedToQuote = name.indexOf( needQuotes ) != -1;
-      if ( weNeedToQuote ) {
-        if ( name[0] != QLatin1Char('"') ) {
-          name.prepend( QLatin1Char('"') );
-        }
-        if ( name[ name.length()-1 ] != QLatin1Char('"') ) {
-          name.append( QLatin1Char('"') );
-        }
-      }
-      return name + QLatin1String(" <") + d->mEmail + QLatin1Char('>');
-=======
         if (d->mEmail.isEmpty()) {
             return d->mName;
         } else {
             // Taken from KABC::Addressee::fullEmail
             QString name = d->mName;
-            QRegExp needQuotes("[^ 0-9A-Za-z\\x0080-\\xFFFF]");
+            QRegExp needQuotes(QLatin1String("[^ 0-9A-Za-z\\x0080-\\xFFFF]"));
             bool weNeedToQuote = name.indexOf(needQuotes) != -1;
             if (weNeedToQuote) {
-                if (name[0] != '"') {
-                    name.prepend('"');
-                }
-                if (name[ name.length()-1 ] != '"') {
-                    name.append('"');
-                }
-            }
-            return name + " <" + d->mEmail + '>';
-        }
->>>>>>> 0b276c00
+                if (name[0] != QLatin1Char('"')) {
+                    name.prepend(QLatin1Char('"'));
+                }
+                if (name[ name.length()-1 ] != QLatin1Char('"')) {
+                    name.append(QLatin1Char('"'));
+                }
+            }
+            return name + QLatin1String(" <") + d->mEmail + QLatin1Char('>');
+        }
     }
 }
 
@@ -170,13 +154,8 @@
 
 bool Person::isValidEmail(const QString &email)
 {
-<<<<<<< HEAD
-  int pos = email.lastIndexOf( QLatin1String("@") );
-  return ( pos > 0 ) && ( email.lastIndexOf( QLatin1String(".") ) > pos ) && ( ( email.length() - pos ) > 4 );
-=======
-    int pos = email.lastIndexOf("@");
-    return (pos > 0) && (email.lastIndexOf(".") > pos) && ((email.length() - pos) > 4);
->>>>>>> 0b276c00
+    int pos = email.lastIndexOf(QLatin1String("@"));
+    return (pos > 0) && (email.lastIndexOf(QLatin1String(".")) > pos) && ((email.length() - pos) > 4);
 }
 
 void Person::setCount(int count)
@@ -219,110 +198,6 @@
 // Any changes made here should be ported there, and vice versa.
 static bool extractEmailAddressAndName(const QString &aStr, QString &mail, QString &name)
 {
-<<<<<<< HEAD
-  name.clear();
-  mail.clear();
-
-  const int len = aStr.length();
-  const char cQuotes = '"';
-
-  bool bInComment = false;
-  bool bInQuotesOutsideOfEmail = false;
-  int i=0, iAd=0, iMailStart=0, iMailEnd=0;
-  QChar c;
-  unsigned int commentstack = 0;
-
-  // Find the '@' of the email address
-  // skipping all '@' inside "(...)" comments:
-  while ( i < len ) {
-    c = aStr[i];
-    if ( QLatin1Char('(') == c ) {
-      commentstack++;
-    }
-    if ( QLatin1Char(')') == c ) {
-      commentstack--;
-    }
-    bInComment = commentstack != 0;
-    if ( QLatin1Char('"') == c && !bInComment ) {
-      bInQuotesOutsideOfEmail = !bInQuotesOutsideOfEmail;
-    }
-
-    if( !bInComment && !bInQuotesOutsideOfEmail ) {
-      if ( QLatin1Char('@') == c ) {
-        iAd = i;
-        break; // found it
-      }
-    }
-    ++i;
-  }
-
-  if ( !iAd ) {
-    // We suppose the user is typing the string manually and just
-    // has not finished typing the mail address part.
-    // So we take everything that's left of the '<' as name and the rest as mail
-    for ( i = 0; len > i; ++i ) {
-      c = aStr[i];
-      if ( QLatin1Char('<') != c ) {
-        name.append( c );
-      } else {
-        break;
-      }
-    }
-    mail = aStr.mid( i + 1 );
-    if ( mail.endsWith( QLatin1Char('>') ) ) {
-      mail.truncate( mail.length() - 1 );
-    }
-
-  } else {
-    // Loop backwards until we find the start of the string
-    // or a ',' that is outside of a comment
-    //          and outside of quoted text before the leading '<'.
-    bInComment = false;
-    bInQuotesOutsideOfEmail = false;
-    for ( i = iAd-1; 0 <= i; --i ) {
-      c = aStr[i];
-      if ( bInComment ) {
-        if ( QLatin1Char('(') == c ) {
-          if ( !name.isEmpty() ) {
-            name.prepend( QLatin1Char(' ') );
-          }
-          bInComment = false;
-        } else {
-          name.prepend( c ); // all comment stuff is part of the name
-        }
-      } else if ( bInQuotesOutsideOfEmail ) {
-        if ( QLatin1Char(cQuotes) == c ) {
-          bInQuotesOutsideOfEmail = false;
-        } else if ( c != QLatin1Char('\\') ) {
-          name.prepend( c );
-        }
-      } else {
-        // found the start of this addressee ?
-        if ( QLatin1Char(',') == c ) {
-          break;
-        }
-        // stuff is before the leading '<' ?
-        if ( iMailStart ) {
-          if ( QLatin1Char(cQuotes) == c ) {
-            bInQuotesOutsideOfEmail = true; // end of quoted text found
-          } else {
-            name.prepend( c );
-          }
-        } else {
-          switch ( c.toLatin1() ) {
-          case '<':
-            iMailStart = i;
-            break;
-          case ')':
-            if ( !name.isEmpty() ) {
-              name.prepend( QLatin1Char(' ') );
-            }
-            bInComment = true;
-            break;
-          default:
-            if ( QLatin1Char(' ') != c ) {
-              mail.prepend( c );
-=======
     name.clear();
     mail.clear();
 
@@ -339,112 +214,40 @@
     // skipping all '@' inside "(...)" comments:
     while (i < len) {
         c = aStr[i];
-        if ('(' == c) {
+        if (QLatin1Char('(') == c) {
             commentstack++;
         }
-        if (')' == c) {
+        if (QLatin1Char(')') == c) {
             commentstack--;
         }
         bInComment = commentstack != 0;
-        if ('"' == c && !bInComment) {
+        if (QLatin1Char('"') == c && !bInComment) {
             bInQuotesOutsideOfEmail = !bInQuotesOutsideOfEmail;
         }
 
         if (!bInComment && !bInQuotesOutsideOfEmail) {
-            if ('@' == c) {
+            if (QLatin1Char('@') == c) {
                 iAd = i;
                 break; // found it
->>>>>>> 0b276c00
             }
         }
         ++i;
     }
 
-<<<<<<< HEAD
-    name = name.simplified();
-    mail = mail.simplified();
-
-    if ( mail.isEmpty() ) {
-      return false;
-    }
-
-    mail.append( QLatin1Char('@') );
-
-    // Loop forward until we find the end of the string
-    // or a ',' that is outside of a comment
-    //          and outside of quoted text behind the trailing '>'.
-    bInComment = false;
-    bInQuotesOutsideOfEmail = false;
-    int parenthesesNesting = 0;
-    for ( i = iAd+1; len > i; ++i ) {
-      c = aStr[i];
-      if ( bInComment ) {
-        if ( QLatin1Char(')') == c ) {
-          if ( --parenthesesNesting == 0 ) {
-            bInComment = false;
-            if ( !name.isEmpty() ) {
-              name.append( QLatin1Char(' ') );
-            }
-          } else {
-            // nested ")", add it
-            name.append( QLatin1Char(')') ); // name can't be empty here
-          }
-        } else {
-          if ( QLatin1Char('(') == c ) {
-            // nested "("
-            ++parenthesesNesting;
-          }
-          name.append( c ); // all comment stuff is part of the name
-        }
-      } else if ( bInQuotesOutsideOfEmail ) {
-        if ( QLatin1Char(cQuotes) == c ) {
-          bInQuotesOutsideOfEmail = false;
-        } else if ( c != QLatin1Char('\\') ) {
-          name.append( c );
-        }
-      } else {
-        // found the end of this addressee ?
-        if ( QLatin1Char(',') == c ) {
-          break;
-        }
-        // stuff is behind the trailing '>' ?
-        if ( iMailEnd ){
-          if ( QLatin1Char(cQuotes) == c ) {
-            bInQuotesOutsideOfEmail = true; // start of quoted text found
-          } else {
-            name.append( c );
-          }
-        } else {
-          switch ( c.toLatin1() ) {
-          case '>':
-            iMailEnd = i;
-            break;
-          case '(':
-            if ( !name.isEmpty() ) {
-              name.append( QLatin1Char(' ') );
-            }
-            if ( ++parenthesesNesting > 0 ) {
-              bInComment = true;
-            }
-            break;
-          default:
-            if ( QLatin1Char(' ') != c ) {
-              mail.append( c );
-=======
     if (!iAd) {
         // We suppose the user is typing the string manually and just
         // has not finished typing the mail address part.
         // So we take everything that's left of the '<' as name and the rest as mail
         for (i = 0; len > i; ++i) {
             c = aStr[i];
-            if ('<' != c) {
+            if (QLatin1Char('<') != c) {
                 name.append(c);
             } else {
                 break;
             }
         }
         mail = aStr.mid(i + 1);
-        if (mail.endsWith('>')) {
+        if (mail.endsWith(QLatin1Char('>'))) {
             mail.truncate(mail.length() - 1);
         }
 
@@ -457,28 +260,28 @@
         for (i = iAd-1; 0 <= i; --i) {
             c = aStr[i];
             if (bInComment) {
-                if ('(' == c) {
+                if (QLatin1Char('(') == c) {
                     if (!name.isEmpty()) {
-                        name.prepend(' ');
+                        name.prepend(QLatin1Char(' '));
                     }
                     bInComment = false;
                 } else {
                     name.prepend(c);   // all comment stuff is part of the name
                 }
             } else if (bInQuotesOutsideOfEmail) {
-                if (cQuotes == c) {
+                if (QLatin1Char(cQuotes) == c) {
                     bInQuotesOutsideOfEmail = false;
-                } else if (c != '\\') {
+                } else if (c != QLatin1Char('\\')) {
                     name.prepend(c);
                 }
             } else {
                 // found the start of this addressee ?
-                if (',' == c) {
+                if (QLatin1Char(',') == c) {
                     break;
                 }
                 // stuff is before the leading '<' ?
                 if (iMailStart) {
-                    if (cQuotes == c) {
+                    if (QLatin1Char(cQuotes) == c) {
                         bInQuotesOutsideOfEmail = true; // end of quoted text found
                     } else {
                         name.prepend(c);
@@ -490,12 +293,12 @@
                         break;
                     case ')':
                         if (!name.isEmpty()) {
-                            name.prepend(' ');
+                            name.prepend(QLatin1Char(' '));
                         }
                         bInComment = true;
                         break;
                     default:
-                        if (' ' != c) {
+                        if (QLatin1Char(' ') != c) {
                             mail.prepend(c);
                         }
                     }
@@ -510,7 +313,7 @@
             return false;
         }
 
-        mail.append('@');
+        mail.append(QLatin1Char('@'));
 
         // Loop forward until we find the end of the string
         // or a ',' that is outside of a comment
@@ -521,37 +324,37 @@
         for (i = iAd+1; len > i; ++i) {
             c = aStr[i];
             if (bInComment) {
-                if (')' == c) {
+                if (QLatin1Char(')') == c) {
                     if (--parenthesesNesting == 0) {
                         bInComment = false;
                         if (!name.isEmpty()) {
-                            name.append(' ');
+                            name.append(QLatin1Char(' '));
                         }
                     } else {
                         // nested ")", add it
-                        name.append(')');   // name can't be empty here
+                        name.append(QLatin1Char(')'));   // name can't be empty here
                     }
                 } else {
-                    if ('(' == c) {
+                    if (QLatin1Char('(') == c) {
                         // nested "("
                         ++parenthesesNesting;
                     }
                     name.append(c);   // all comment stuff is part of the name
                 }
             } else if (bInQuotesOutsideOfEmail) {
-                if (cQuotes == c) {
+                if (QLatin1Char(cQuotes) == c) {
                     bInQuotesOutsideOfEmail = false;
-                } else if (c != '\\') {
+                } else if (c != QLatin1Char('\\')) {
                     name.append(c);
                 }
             } else {
                 // found the end of this addressee ?
-                if (',' == c) {
+                if (QLatin1Char(',') == c) {
                     break;
                 }
                 // stuff is behind the trailing '>' ?
                 if (iMailEnd) {
-                    if (cQuotes == c) {
+                    if (QLatin1Char(cQuotes) == c) {
                         bInQuotesOutsideOfEmail = true; // start of quoted text found
                     } else {
                         name.append(c);
@@ -563,19 +366,18 @@
                         break;
                     case '(':
                         if (!name.isEmpty()) {
-                            name.append(' ');
+                            name.append(QLatin1Char(' '));
                         }
                         if (++parenthesesNesting > 0) {
                             bInComment = true;
                         }
                         break;
                     default:
-                        if (' ' != c) {
+                        if (QLatin1Char(' ') != c) {
                             mail.append(c);
                         }
                     }
                 }
->>>>>>> 0b276c00
             }
         }
     }
