--- conflicted
+++ resolved
@@ -191,41 +191,8 @@
 
 bool Event::isMultiDay(const KDateTime::Spec &spec) const
 {
-<<<<<<< HEAD
-  // First off, if spec's not valid, we can check for cache
-  if ( !spec.isValid() && d->mMultiDayValid ) {
-    return d->mMultiDay;
-  }
-
-  // Not in cache -> do it the hard way
-  KDateTime start, end;
-
-  if ( !spec.isValid() ) {
-    start = dtStart();
-    end = dtEnd();
-  } else {
-    start = dtStart().toTimeSpec( spec );
-    end = dtEnd().toTimeSpec( spec );
-  }
-
-  // End date is non inclusive, so subtract 1 second... except if we
-  // got the event from some braindead implementation which gave us
-  // start == end one (those do happen)
-  if ( start != end ) {
-    end = end.addSecs( -1 );
-  }
-
-  const bool multi = ( start.date() != end.date() && start <= end );
-
-  // Update the cache
-  if ( spec.isValid() ) {
-    d->mMultiDayValid = true;
-    d->mMultiDay = multi;
-  }
-  return multi;
-=======
     // First off, if spec's not valid, we can check for cache
-    if ((!spec.isValid()) && d->mMultiDayValid) {
+    if (!spec.isValid() && d->mMultiDayValid) {
         return d->mMultiDay;
     }
 
@@ -255,7 +222,6 @@
         d->mMultiDay = multi;
     }
     return multi;
->>>>>>> 0b276c00
 }
 
 void Event::shiftTimes(const KDateTime::Spec &oldSpec,
@@ -286,13 +252,8 @@
 
 void Event::setDuration(const Duration &duration)
 {
-<<<<<<< HEAD
-  setDtEnd( KDateTime() );
-  Incidence::setDuration( duration );
-=======
-    setHasEndDate(false);
+    setDtEnd(KDateTime());
     Incidence::setDuration(duration);
->>>>>>> 0b276c00
 }
 
 void Event::setAllDay(bool allday)
@@ -361,22 +322,16 @@
 
 void Event::virtual_hook(int id, void *data)
 {
-<<<<<<< HEAD
-  switch(static_cast<IncidenceBase::VirtualHook>(id)) {
+    switch (static_cast<IncidenceBase::VirtualHook>(id)) {
     case IncidenceBase::SerializerHook:
-      serialize(*reinterpret_cast<QDataStream*>(data));
-    break;
+        serialize(*reinterpret_cast<QDataStream*>(data));
+        break;
     case IncidenceBase::DeserializerHook:
-      deserialize(*reinterpret_cast<QDataStream*>(data));
-    break;
+        deserialize(*reinterpret_cast<QDataStream*>(data));
+        break;
     default:
-      Q_ASSERT(false);
-  }
-=======
-    Q_UNUSED(id);
-    Q_UNUSED(data);
-    Q_ASSERT(false);
->>>>>>> 0b276c00
+        Q_ASSERT(false);
+    }
 }
 
 QLatin1String KCalCore::Event::mimeType() const
@@ -391,25 +346,21 @@
 
 QLatin1String Event::iconName(const KDateTime &) const
 {
-<<<<<<< HEAD
-  return QLatin1String( "view-calendar-day" );
-}
-
-void Event::serialize( QDataStream &out )
-{
-  Incidence::serialize( out );
-  out << d->mDtEnd << d->mHasEndDate << static_cast<quint32>(d->mTransparency) << d->mMultiDayValid << d->mMultiDay;
-}
-
-void Event::deserialize( QDataStream &in )
-{
-  Incidence::deserialize( in );
-  in >> d->mDtEnd >> d->mHasEndDate;
-  quint32 transp;
-  in >> transp;
-  d->mTransparency = static_cast<Transparency>(transp);
-  in >> d->mMultiDayValid >> d->mMultiDay;
-=======
     return QLatin1String("view-calendar-day");
->>>>>>> 0b276c00
+}
+
+void Event::serialize(QDataStream &out)
+{
+    Incidence::serialize(out);
+    out << d->mDtEnd << d->mHasEndDate << static_cast<quint32>(d->mTransparency) << d->mMultiDayValid << d->mMultiDay;
+}
+
+void Event::deserialize(QDataStream &in)
+{
+    Incidence::deserialize(in);
+    in >> d->mDtEnd >> d->mHasEndDate;
+    quint32 transp;
+    in >> transp;
+    d->mTransparency = static_cast<Transparency>(transp);
+    in >> d->mMultiDayValid >> d->mMultiDay;
 }