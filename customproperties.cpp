/*
  This file is part of the kcalcore library.

  Copyright (c) 2002,2006,2010 David Jarvie <djarvie@kde.org>

  This library is free software; you can redistribute it and/or
  modify it under the terms of the GNU Library General Public
  License as published by the Free Software Foundation; either
  version 2 of the License, or (at your option) any later version.

  This library is distributed in the hope that it will be useful,
  but WITHOUT ANY WARRANTY; without even the implied warranty of
  MERCHANTABILITY or FITNESS FOR A PARTICULAR PURPOSE.  See the GNU
  Library General Public License for more details.

  You should have received a copy of the GNU Library General Public License
  along with this library; see the file COPYING.LIB.  If not, write to
  the Free Software Foundation, Inc., 51 Franklin Street, Fifth Floor,
  Boston, MA 02110-1301, USA.
*/
/**
  @file
  This file is part of the API for handling calendar data and
  defines the CustomProperties class.

  @brief
  A class to manage custom calendar properties.

  @author David Jarvie \<djarvie@kde.org\>
*/

#include "customproperties.h"

#include <QDataStream>

using namespace KCalCore;

//@cond PRIVATE
static bool checkName( const QByteArray &name );

class CustomProperties::Private
{
  public:
    bool operator==( const Private &other ) const;
    QMap<QByteArray, QString> mProperties;   // custom calendar properties
    QMap<QByteArray, QString> mPropertyParameters;

    // Volatile properties are not written back to the serialized format and are not compared in operator==
    // They are only used for runtime purposes and are not part of the payload.
    QMap<QByteArray, QString> mVolatileProperties;


    bool isVolatileProperty( const QString &name ) const
    {
      return name.startsWith( "X-KDE-VOLATILE" );
    }
};

bool CustomProperties::Private::operator==( const CustomProperties::Private &other ) const
{
  if ( mProperties.count() != other.mProperties.count() ) {
    return false;
  }
  for ( QMap<QByteArray, QString>::ConstIterator it = mProperties.begin();
        it != mProperties.end(); ++it ) {
    QMap<QByteArray, QString>::ConstIterator itOther =
               other.mProperties.find( it.key() );
    if ( itOther == other.mProperties.end() || itOther.value() != it.value() ) {
      return false;
    }
  }
  for ( QMap<QByteArray, QString>::ConstIterator it = mPropertyParameters.begin();
        it != mPropertyParameters.end(); ++it ) {
    QMap<QByteArray, QString>::ConstIterator itOther =
               other.mPropertyParameters.find( it.key() );
    if ( itOther == other.mPropertyParameters.end() || itOther.value() != it.value() ) {
      return false;
    }
  }
  return true;
}
//@endcond

CustomProperties::CustomProperties()
  : d( new Private )
{
}

CustomProperties::CustomProperties( const CustomProperties &cp )
  : d( new Private( *cp.d ) )
{
}

CustomProperties &CustomProperties::operator=( const CustomProperties &other )
{
  // check for self assignment
  if ( &other == this ) {
    return *this;
  }

  *d = *other.d;
  return *this;
}

CustomProperties::~CustomProperties()
{
  delete d;
}

bool CustomProperties::operator==( const CustomProperties &other ) const
{
  return *d == *other.d;
}

void CustomProperties::setCustomProperty( const QByteArray &app, const QByteArray &key,
                                          const QString &value )
{
  if ( value.isNull() || key.isEmpty() || app.isEmpty() ) {
    return;
  }
  QByteArray property = "X-KDE-" + app + '-' + key;
  if ( !checkName( property ) ) {
    return;
  }
  customPropertyUpdate();

  if ( d->isVolatileProperty( property ) )  {
    d->mVolatileProperties[property] = value;
  } else {
    d->mProperties[property] = value;
  }

  customPropertyUpdated();
}

void CustomProperties::removeCustomProperty( const QByteArray &app, const QByteArray &key )
{
  removeNonKDECustomProperty( QByteArray( "X-KDE-" + app + '-' + key ) );
}

QString CustomProperties::customProperty( const QByteArray &app, const QByteArray &key ) const
{
  return nonKDECustomProperty( QByteArray( "X-KDE-" + app + '-' + key ) );
}

QByteArray CustomProperties::customPropertyName( const QByteArray &app, const QByteArray &key )
{
  QByteArray property( "X-KDE-" + app + '-' + key );
  if ( !checkName( property ) ) {
    return QByteArray();
  }
  return property;
}

void CustomProperties::setNonKDECustomProperty( const QByteArray &name, const QString &value,
                                                const QString &parameters )
{
  if ( value.isNull() || !checkName( name ) ) {
    return;
  }
  customPropertyUpdate();
  d->mProperties[name] = value;
  d->mPropertyParameters[name] = parameters;
  customPropertyUpdated();
}
void CustomProperties::removeNonKDECustomProperty( const QByteArray &name )
{
  if ( d->mProperties.contains( name ) ) {
    customPropertyUpdate();
    d->mProperties.remove( name );
    d->mPropertyParameters.remove( name );
    customPropertyUpdated();
  } else if ( d->mVolatileProperties.contains( name ) ) {
    customPropertyUpdate();
    d->mVolatileProperties.remove( name );
    customPropertyUpdated();
  }
}

QString CustomProperties::nonKDECustomProperty( const QByteArray &name ) const
{
  return d->isVolatileProperty( name ) ? d->mVolatileProperties.value( name ) : d->mProperties.value( name );
}

QString CustomProperties::nonKDECustomPropertyParameters( const QByteArray &name ) const
{
  return d->mPropertyParameters.value( name );
}

void CustomProperties::setCustomProperties( const QMap<QByteArray, QString> &properties )
{
  bool changed = false;
  for ( QMap<QByteArray, QString>::ConstIterator it = properties.begin();
        it != properties.end();  ++it ) {
    // Validate the property name and convert any null string to empty string
    if ( checkName( it.key() ) ) {
<<<<<<< HEAD
      d->mProperties[it.key()] = it.value().isNull() ? QLatin1String( "" ) : it.value();
=======
      if ( d->isVolatileProperty( it.key() ) ) {
        d->mVolatileProperties[it.key()] = it.value().isNull() ? QString( "" ) : it.value();
      } else {
        d->mProperties[it.key()] = it.value().isNull() ? QString( "" ) : it.value();
      }
>>>>>>> 52ce1338
      if ( !changed ) {
        customPropertyUpdate();
      }
      changed = true;
    }
  }
  if ( changed ) {
    customPropertyUpdated();
  }
}

QMap<QByteArray, QString> CustomProperties::customProperties() const
{
  QMap<QByteArray, QString> result;
  result.unite( d->mProperties );
  result.unite( d->mVolatileProperties );

  return result;
}

void CustomProperties::customPropertyUpdate()
{
}

void CustomProperties::customPropertyUpdated()
{
}

void CustomProperties::virtual_hook( int id, void *data )
{
  Q_UNUSED( id );
  Q_UNUSED( data );
  Q_ASSERT( false );
}

//@cond PRIVATE
bool checkName( const QByteArray &name )
{
  // Check that the property name starts with 'X-' and contains
  // only the permitted characters
  const char *n = name;
  int len = name.length();
  if ( len < 2 ||  n[0] != 'X' || n[1] != '-' ) {
    return false;
  }
  for ( int i = 2;  i < len;  ++i ) {
    char ch = n[i];
    if ( ( ch >= 'A' && ch <= 'Z' ) ||
         ( ch >= 'a' && ch <= 'z' ) ||
         ( ch >= '0' && ch <= '9' ) ||
         ch == '-' ) {
      continue;
    }
    return false;   // invalid character found
  }
  return true;
}
//@endcond

QDataStream &KCalCore::operator<<( QDataStream &stream,
                                   const KCalCore::CustomProperties &properties )
{
  return stream << properties.d->mProperties
                << properties.d->mPropertyParameters;
}

QDataStream &KCalCore::operator>>( QDataStream &stream,
                                   KCalCore::CustomProperties &properties )
{
  properties.d->mVolatileProperties.clear();
  return stream >> properties.d->mProperties
                >> properties.d->mPropertyParameters;
}
<|MERGE_RESOLUTION|>--- conflicted
+++ resolved
@@ -194,15 +194,11 @@
         it != properties.end();  ++it ) {
     // Validate the property name and convert any null string to empty string
     if ( checkName( it.key() ) ) {
-<<<<<<< HEAD
-      d->mProperties[it.key()] = it.value().isNull() ? QLatin1String( "" ) : it.value();
-=======
       if ( d->isVolatileProperty( it.key() ) ) {
-        d->mVolatileProperties[it.key()] = it.value().isNull() ? QString( "" ) : it.value();
+        d->mVolatileProperties[it.key()] = it.value().isNull() ? QLatin1String( "" ) : it.value();
       } else {
-        d->mProperties[it.key()] = it.value().isNull() ? QString( "" ) : it.value();
+        d->mProperties[it.key()] = it.value().isNull() ? QLatin1String( "" ) : it.value();
       }
->>>>>>> 52ce1338
       if ( !changed ) {
         customPropertyUpdate();
       }
