--- conflicted
+++ resolved
@@ -139,25 +139,21 @@
     return *this;
 }
 
-<<<<<<< HEAD
-static bool compareMailAddresses( const Person::List &list1, const Person::List &list2 )
-{
-    if ( list1.count() == list2.count() ) {
-      for ( int i=0; i<list1.count(); ++i ) {
-        if ( *list1.at(i) != *list2.at(i) ) {
-          return false;
-        }
-      }
-      return true;
+static bool compareMailAddresses(const Person::List &list1, const Person::List &list2)
+{
+    if (list1.count() == list2.count()) {
+        for (int i=0; i<list1.count(); ++i) {
+            if (*list1.at(i) != *list2.at(i)) {
+                return false;
+            }
+        }
+        return true;
     }
 
     return false;
 }
 
-bool Alarm::operator==( const Alarm &rhs ) const
-=======
 bool Alarm::operator==(const Alarm &rhs) const
->>>>>>> 0b276c00
 {
     if (d->mType != rhs.d->mType ||
             d->mAlarmSnoozeTime != rhs.d->mAlarmSnoozeTime ||
@@ -184,17 +180,10 @@
         return d->mDescription == rhs.d->mDescription;
 
     case Email:
-<<<<<<< HEAD
-      return d->mDescription == rhs.d->mDescription &&
-             d->mMailAttachFiles == rhs.d->mMailAttachFiles &&
-             compareMailAddresses( d->mMailAddresses, rhs.d->mMailAddresses) &&
-             d->mMailSubject == rhs.d->mMailSubject;
-=======
         return d->mDescription == rhs.d->mDescription &&
                d->mMailAttachFiles == rhs.d->mMailAttachFiles &&
-               d->mMailAddresses == rhs.d->mMailAddresses &&
+               compareMailAddresses(d->mMailAddresses, rhs.d->mMailAddresses) &&
                d->mMailSubject == rhs.d->mMailSubject;
->>>>>>> 0b276c00
 
     case Procedure:
         return d->mFile == rhs.d->mFile &&
@@ -225,35 +214,19 @@
     }
     switch (type) {
     case Display:
-<<<<<<< HEAD
-      d->mDescription = QLatin1String("");
-      break;
-    case Procedure:
-      d->mFile = d->mDescription = QLatin1String("");
-      break;
-    case Audio:
-      d->mFile = QLatin1String("");
-      break;
-    case Email:
-      d->mMailSubject = d->mDescription = QLatin1String("");
-      d->mMailAddresses.clear();
-      d->mMailAttachFiles.clear();
-      break;
-=======
-        d->mDescription = "";
+        d->mDescription = QLatin1String("");
         break;
     case Procedure:
-        d->mFile = d->mDescription = "";
+        d->mFile = d->mDescription = QLatin1String("");
         break;
     case Audio:
-        d->mFile = "";
+        d->mFile = QLatin1String("");
         break;
     case Email:
-        d->mMailSubject = d->mDescription = "";
+        d->mMailSubject = d->mDescription = QLatin1String("");
         d->mMailAddresses.clear();
         d->mMailAttachFiles.clear();
         break;
->>>>>>> 0b276c00
     case Invalid:
         break;
     default:
@@ -877,34 +850,30 @@
     return d->mLocationRadius;
 }
 
-<<<<<<< HEAD
 QDataStream& KCalCore::operator<<(QDataStream &out, const KCalCore::Alarm::Ptr &a)
 {
-  if (a) {
-    out << ((quint32)a->d->mType) << a->d->mAlarmSnoozeTime << a->d->mAlarmRepeatCount << a->d->mEndOffset << a->d->mHasTime
-        << a->d->mAlarmEnabled << a->d->mHasLocationRadius << a->d->mLocationRadius << a->d->mOffset << a->d->mAlarmTime
-        << a->d->mFile << a->d->mMailSubject << a->d->mDescription << a->d->mMailAttachFiles << a->d->mMailAddresses;
-  }
-  return out;
+    if (a) {
+        out << ((quint32)a->d->mType) << a->d->mAlarmSnoozeTime << a->d->mAlarmRepeatCount << a->d->mEndOffset << a->d->mHasTime
+            << a->d->mAlarmEnabled << a->d->mHasLocationRadius << a->d->mLocationRadius << a->d->mOffset << a->d->mAlarmTime
+            << a->d->mFile << a->d->mMailSubject << a->d->mDescription << a->d->mMailAttachFiles << a->d->mMailAddresses;
+    }
+    return out;
 }
 
 QDataStream& KCalCore::operator>>(QDataStream &in, const KCalCore::Alarm::Ptr &a)
 {
-  if (a) {
-    quint32 type;
-    in >> type;
-    a->d->mType = static_cast<Alarm::Type>( type );
-    in >> a->d->mAlarmSnoozeTime >> a->d->mAlarmRepeatCount >> a->d->mEndOffset >> a->d->mHasTime
-       >> a->d->mAlarmEnabled >> a->d->mHasLocationRadius >> a->d->mLocationRadius >> a->d->mOffset >> a->d->mAlarmTime
-       >> a->d->mFile >> a->d->mMailSubject >> a->d->mDescription >> a->d->mMailAttachFiles >> a->d->mMailAddresses;
-  }
-  return in;
-}
-
-void Alarm::virtual_hook( int id, void *data )
-=======
+    if (a) {
+        quint32 type;
+        in >> type;
+        a->d->mType = static_cast<Alarm::Type>(type);
+        in >> a->d->mAlarmSnoozeTime >> a->d->mAlarmRepeatCount >> a->d->mEndOffset >> a->d->mHasTime
+           >> a->d->mAlarmEnabled >> a->d->mHasLocationRadius >> a->d->mLocationRadius >> a->d->mOffset >> a->d->mAlarmTime
+           >> a->d->mFile >> a->d->mMailSubject >> a->d->mDescription >> a->d->mMailAttachFiles >> a->d->mMailAddresses;
+    }
+    return in;
+}
+
 void Alarm::virtual_hook(int id, void *data)
->>>>>>> 0b276c00
 {
     Q_UNUSED(id);
     Q_UNUSED(data);
