--- conflicted
+++ resolved
@@ -70,15 +70,9 @@
 
 FreeBusyUrlStore::FreeBusyUrlStore() : d(new Private())
 {
-<<<<<<< HEAD
-  QString configFile =
-    KStandardDirs::locateLocal( "data", QLatin1String("korganizer/freebusyurls") );
-  d->mConfig = new KConfig( configFile );
-=======
     QString configFile =
-        KStandardDirs::locateLocal("data", "korganizer/freebusyurls");
+        KStandardDirs::locateLocal("data", QLatin1String("korganizer/freebusyurls"));
     d->mConfig = new KConfig(configFile);
->>>>>>> 0b276c00
 }
 
 FreeBusyUrlStore::~FreeBusyUrlStore()
