/*
  This file is part of the kcalcore library.

  Copyright (c) 2001 Cornelius Schumacher <schumacher@kde.org>

  This library is free software; you can redistribute it and/or
  modify it under the terms of the GNU Library General Public
  License as published by the Free Software Foundation; either
  version 2 of the License, or (at your option) any later version.

  This library is distributed in the hope that it will be useful,
  but WITHOUT ANY WARRANTY; without even the implied warranty of
  MERCHANTABILITY or FITNESS FOR A PARTICULAR PURPOSE.  See the GNU
  Library General Public License for more details.

  You should have received a copy of the GNU Library General Public License
  along with this library; see the file COPYING.LIB.  If not, write to
  the Free Software Foundation, Inc., 51 Franklin Street, Fifth Floor,
  Boston, MA 02110-1301, USA.
*/
/**
  @file
  This file is part of the API for handling calendar data and
  defines the CalFormat base class.

  @brief
  Base class providing an interface to various calendar formats.

  @author Cornelius Schumacher \<schumacher@kde.org\>
*/

#include <config-kcalcore.h>
#include "calformat.h"
#include "exceptions.h"

#if defined(HAVE_UUID_UUID_H)
#include <uuid/uuid.h>
#else
#include <KRandom>
#include <QtCore/QDateTime>
#endif

using namespace KCalCore;

/**
  Private class that helps to provide binary compatibility between releases.
  @internal
*/
//@cond PRIVATE
class KCalCore::CalFormat::Private
{
public:
    Private() : mException(0) {}
    ~Private() {
        delete mException;
    }
    static QString mApplication; // Name of application, for creating unique ID strings
    static QString mProductId;   // PRODID string to write to calendar files
    QString mLoadedProductId;    // PRODID string loaded from calendar file
    Exception *mException;
};

QString CalFormat::Private::mApplication = QLatin1String("libkcal");
QString CalFormat::Private::mProductId =
    QLatin1String("-//K Desktop Environment//NONSGML libkcal 4.3//EN");
//@endcond

CalFormat::CalFormat()
    : d(new KCalCore::CalFormat::Private)
{
}

CalFormat::~CalFormat()
{
    clearException();
    delete d;
}

void CalFormat::clearException()
{
    delete d->mException;
    d->mException = 0;
}

void CalFormat::setException(Exception *exception)
{
    delete d->mException;
    d->mException = exception;
}

Exception *CalFormat::exception() const
{
    return d->mException;
}

void CalFormat::setApplication(const QString &application,
                               const QString &productID)
{
    Private::mApplication = application;
    Private::mProductId = productID;
}

const QString &CalFormat::application()
{
    return Private::mApplication;
}

const QString &CalFormat::productId()
{
    return Private::mProductId;
}

QString CalFormat::loadedProductId()
{
    return d->mLoadedProductId;
}

void CalFormat::setLoadedProductId(const QString &id)
{
    d->mLoadedProductId = id;
}

QString CalFormat::createUniqueId()
{
#if defined(HAVE_UUID_UUID_H)
    uuid_t uuid;
    char suuid[64];

<<<<<<< HEAD
  uuid_generate_random( uuid );
  uuid_unparse( uuid, suuid );
  return QString::fromLatin1( suuid );
=======
    uuid_generate_random(uuid);
    uuid_unparse(uuid, suuid);
    return QString(suuid);
>>>>>>> 0b276c00
#else
    int hashTime = QTime::currentTime().hour() +
                   QTime::currentTime().minute() + QTime::currentTime().second() +
                   QTime::currentTime().msec();
    QString uidStr = QString("%1-%2.%3").
                     arg(Private::mApplication).
                     arg(KRandom::random()).
                     arg(hashTime);
    return uidStr;
#endif
}

void CalFormat::virtual_hook(int id, void *data)
{
    Q_UNUSED(id);
    Q_UNUSED(data);
    Q_ASSERT(false);
}<|MERGE_RESOLUTION|>--- conflicted
+++ resolved
@@ -126,15 +126,9 @@
     uuid_t uuid;
     char suuid[64];
 
-<<<<<<< HEAD
-  uuid_generate_random( uuid );
-  uuid_unparse( uuid, suuid );
-  return QString::fromLatin1( suuid );
-=======
     uuid_generate_random(uuid);
     uuid_unparse(uuid, suuid);
-    return QString(suuid);
->>>>>>> 0b276c00
+    return QString::fromLatin1(suuid);
 #else
     int hashTime = QTime::currentTime().hour() +
                    QTime::currentTime().minute() + QTime::currentTime().second() +
