/*
  This file is part of the kcalcore library.

  Copyright (c) 1998 Preston Brown <pbrown@kde.org>
  Copyright (c) 2001,2003,2004 Cornelius Schumacher <schumacher@kde.org>
  Copyright (C) 2003-2004 Reinhold Kainhofer <reinhold@kainhofer.com>

  This library is free software; you can redistribute it and/or
  modify it under the terms of the GNU Library General Public
  License as published by the Free Software Foundation; either
  version 2 of the License, or (at your option) any later version.

  This library is distributed in the hope that it will be useful,
  but WITHOUT ANY WARRANTY; without even the implied warranty of
  MERCHANTABILITY or FITNESS FOR A PARTICULAR PURPOSE.  See the GNU
  Library General Public License for more details.

  You should have received a copy of the GNU Library General Public License
  along with this library; see the file COPYING.LIB.  If not, write to
  the Free Software Foundation, Inc., 51 Franklin Street, Fifth Floor,
  Boston, MA 02110-1301, USA.
*/
/**
  @file
  This file is part of the API for handling calendar data and
  defines the MemoryCalendar class.

  @brief
  This class provides a calendar stored as a local file.

  @author Preston Brown \<pbrown@kde.org\>
  @author Cornelius Schumacher \<schumacher@kde.org\>
 */

#include "memorycalendar.h"

#include <KDebug>
#include <QDate>
#include <QDataStream>
#include <KDateTime>
#include <KDebug>

using namespace KCalCore;

/**
  Private class that helps to provide binary compatibility between releases.
  @internal
*/
//@cond PRIVATE
class KCalCore::MemoryCalendar::Private
{
public:
    Private(MemoryCalendar *qq)
        : q(qq), mFormat(0)
    {
    }
    ~Private()
    {
    }

    MemoryCalendar *q;
    CalFormat *mFormat;                    // calendar format
    QString mIncidenceBeingUpdated;        //  Instance identifier of Incidence currently beeing updated

    /**
     * List of all incidences.
     * First indexed by incidence->type(), then by incidence->uid();
     */
    QMap<IncidenceBase::IncidenceType, QMultiHash<QString, Incidence::Ptr> > mIncidences;

    /**
     * Has all incidences, indexed by identifier.
     */
    QHash<QString,KCalCore::Incidence::Ptr> mIncidencesByIdentifier;

    /**
     * List of all deleted incidences.
     * First indexed by incidence->type(), then by incidence->uid();
     */
    QMap<IncidenceBase::IncidenceType, QMultiHash<QString, Incidence::Ptr> > mDeletedIncidences;

    /**
     * Contains incidences ( to-dos; non-recurring, non-multiday events; journals; )
     * indexed by start/due date.
     *
     * The QMap key is the incidence->type().
     * The QMultiHash key is the dtStart/dtDue().toString()
     *
     * Note: We had 3 variables, mJournalsForDate, mTodosForDate and mEventsForDate
     * but i merged them into one (indexed by type) because it simplifies code using
     * it. No need to if else based on type.
     */
    QMap<IncidenceBase::IncidenceType, QMultiHash<QString, IncidenceBase::Ptr> > mIncidencesForDate;

    void insertIncidence(const Incidence::Ptr &incidence);

    Incidence::Ptr incidence(const QString &uid,
                             const IncidenceBase::IncidenceType type,
                             const KDateTime &recurrenceId = KDateTime()) const;

    Incidence::Ptr deletedIncidence(const QString &uid,
                                    const KDateTime &recurrenceId,
                                    const IncidenceBase::IncidenceType type) const;

    void deleteAllIncidences(const IncidenceBase::IncidenceType type);

};
//@endcond

MemoryCalendar::MemoryCalendar(const KDateTime::Spec &timeSpec)
    : Calendar(timeSpec),
      d(new KCalCore::MemoryCalendar::Private(this))
{
}

MemoryCalendar::MemoryCalendar(const QString &timeZoneId)
    : Calendar(timeZoneId),
      d(new KCalCore::MemoryCalendar::Private(this))
{
}

MemoryCalendar::~MemoryCalendar()
{
    close();
    delete d;
}

void MemoryCalendar::close()
{
    setObserversEnabled(false);

    // Don't call the virtual function deleteEvents() etc, the base class might have
    // other ways of deleting the data.
    d->deleteAllIncidences(Incidence::TypeEvent);
    d->deleteAllIncidences(Incidence::TypeTodo);
    d->deleteAllIncidences(Incidence::TypeJournal);

    d->mIncidencesByIdentifier.clear();
    d->mDeletedIncidences.clear();

    setModified(false);

    setObserversEnabled(true);
}

bool MemoryCalendar::deleteIncidence(const Incidence::Ptr &incidence)
{
    // Handle orphaned children
    // relations is an Incidence's property, not a Todo's, so
    // we remove relations in deleteIncidence, not in deleteTodo.
    removeRelations(incidence);
    const Incidence::IncidenceType type = incidence->type();
    const QString uid = incidence->uid();
    if (d->mIncidences[type].remove(uid, incidence)) {
        d->mIncidencesByIdentifier.remove(incidence->instanceIdentifier());
        setModified(true);
        notifyIncidenceDeleted(incidence);
        if (deletionTracking())
            d->mDeletedIncidences[type].insert(uid, incidence);

        const KDateTime dt = incidence->dateTime(Incidence::RoleCalendarHashing);
        if (dt.isValid()) {
            d->mIncidencesForDate[type].remove(dt.date().toString(), incidence);
        }
        // Delete child-incidences.
        if (!incidence->hasRecurrenceId()) {
            deleteIncidenceInstances(incidence);
        }
        return true;
    } else {
        kWarning() << incidence->typeStr() << " not found. uid=" << uid;
        return false;
    }
}

<<<<<<< HEAD
bool MemoryCalendar::deleteIncidenceInstances( const Incidence::Ptr &incidence )
{
  const Incidence::IncidenceType type = incidence->type();
  QList<Incidence::Ptr> values = d->mIncidences[type].values( incidence->uid() );
  QList<Incidence::Ptr>::const_iterator it;
  for ( it = values.constBegin(); it != values.constEnd(); ++it ) {
    Incidence::Ptr i = *it;
    if ( i->hasRecurrenceId() ) {
      kDebug() << "deleting child"
               << ", type=" << int( type )
               << ", uid=" << i->uid()
//                << ", start=" << i->dtStart()
               << " from calendar";
      deleteIncidence( i );
=======
bool MemoryCalendar::deleteIncidenceInstances(const Incidence::Ptr &incidence)
{
    const Incidence::IncidenceType type = incidence->type();
    QList<Incidence::Ptr> values = d->mIncidences[type].values(incidence->uid());
    QList<Incidence::Ptr>::const_iterator it;
    for (it = values.constBegin(); it != values.constEnd(); ++it) {
        Incidence::Ptr i = *it;
        if (i->hasRecurrenceId()) {
            kDebug() << "deleting child"
                     << ", type=" << int(type)
                     << ", uid=" << i->uid()
                     << ", start=" << i->dtStart()
                     << " from calendar";
            deleteIncidence(i);
        }
>>>>>>> c9749693
    }

    return true;
}

//@cond PRIVATE
void MemoryCalendar::Private::deleteAllIncidences(const Incidence::IncidenceType incidenceType)
{
    QHashIterator<QString, Incidence::Ptr>i(mIncidences[incidenceType]);
    while (i.hasNext()) {
        i.next();
        q->notifyIncidenceDeleted(i.value());
        i.value()->unRegisterObserver(q);
    }
    mIncidences[incidenceType].clear();
    mIncidencesForDate[incidenceType].clear();
}

Incidence::Ptr MemoryCalendar::Private::incidence(const QString &uid,
        const Incidence::IncidenceType type,
        const KDateTime &recurrenceId) const
{
    QList<Incidence::Ptr> values = mIncidences[type].values(uid);
    QList<Incidence::Ptr>::const_iterator it;
    for (it = values.constBegin(); it != values.constEnd(); ++it) {
        Incidence::Ptr i = *it;
        if (recurrenceId.isNull()) {
            if (!i->hasRecurrenceId()) {
                return i;
            }
        } else {
            if (i->hasRecurrenceId() && i->recurrenceId() == recurrenceId) {
                return i;
            }
        }
    }
    return Incidence::Ptr();
}

Incidence::Ptr
MemoryCalendar::Private::deletedIncidence(const QString &uid,
        const KDateTime &recurrenceId,
        const IncidenceBase::IncidenceType type) const
{
    if (!q->deletionTracking()) {
        return Incidence::Ptr();
    }

    QList<Incidence::Ptr> values = mDeletedIncidences[type].values(uid);
    QList<Incidence::Ptr>::const_iterator it;
    for (it = values.constBegin(); it != values.constEnd(); ++it) {
        Incidence::Ptr i = *it;
        if (recurrenceId.isNull()) {
            if (!i->hasRecurrenceId()) {
                return i;
            }
        } else {
            if (i->hasRecurrenceId() && i->recurrenceId() == recurrenceId) {
                return i;
            }
        }
    }
    return Incidence::Ptr();
}

void MemoryCalendar::Private::insertIncidence(const Incidence::Ptr &incidence)
{
    const QString uid = incidence->uid();
    const Incidence::IncidenceType type = incidence->type();
    if (!mIncidences[type].contains(uid, incidence)) {
        mIncidences[type].insert(uid, incidence);
        mIncidencesByIdentifier.insert(incidence->instanceIdentifier(), incidence);
        const KDateTime dt = incidence->dateTime(Incidence::RoleCalendarHashing);
        if (dt.isValid()) {
            mIncidencesForDate[type].insert(dt.date().toString(), incidence);
        }

    } else {
#ifndef NDEBUG
        // if we already have an to-do with this UID, it must be the same incidence,
        // otherwise something's really broken
        Q_ASSERT(mIncidences[type].value(uid) == incidence);
#endif
    }
}
//@endcond

bool MemoryCalendar::addIncidence(const Incidence::Ptr &incidence)
{
    d->insertIncidence(incidence);

    notifyIncidenceAdded(incidence);

    incidence->registerObserver(this);

    setupRelations(incidence);

    setModified(true);

    return true;
}

bool MemoryCalendar::addEvent(const Event::Ptr &event)
{
    return addIncidence(event);
}

bool MemoryCalendar::deleteEvent(const Event::Ptr &event)
{
    return deleteIncidence(event);
}

bool MemoryCalendar::deleteEventInstances(const Event::Ptr &event)
{
    return deleteIncidenceInstances(event);
}

void MemoryCalendar::deleteAllEvents()
{
    d->deleteAllIncidences(Incidence::TypeEvent);
}

Event::Ptr MemoryCalendar::event(const QString &uid,
                                 const KDateTime &recurrenceId) const
{
    return d->incidence(uid, Incidence::TypeEvent, recurrenceId).staticCast<Event>();
}

Event::Ptr MemoryCalendar::deletedEvent(const QString &uid, const KDateTime &recurrenceId) const
{
    return d->deletedIncidence(uid, recurrenceId, Incidence::TypeEvent).staticCast<Event>();
}

bool MemoryCalendar::addTodo(const Todo::Ptr &todo)
{
    return addIncidence(todo);
}

bool MemoryCalendar::deleteTodo(const Todo::Ptr &todo)
{
    return deleteIncidence(todo);
}

bool MemoryCalendar::deleteTodoInstances(const Todo::Ptr &todo)
{
    return deleteIncidenceInstances(todo);
}

void MemoryCalendar::deleteAllTodos()
{
    d->deleteAllIncidences(Incidence::TypeTodo);
}

Todo::Ptr MemoryCalendar::todo(const QString &uid,
                               const KDateTime &recurrenceId) const
{
    return d->incidence(uid, Incidence::TypeTodo, recurrenceId).staticCast<Todo>();
}

Todo::Ptr MemoryCalendar::deletedTodo(const QString &uid,
                                      const KDateTime &recurrenceId) const
{
    return d->deletedIncidence(uid, recurrenceId, Incidence::TypeTodo).staticCast<Todo>();
}

Todo::List MemoryCalendar::rawTodos(TodoSortField sortField,
                                    SortDirection sortDirection) const
{
    Todo::List todoList;
    QHashIterator<QString, Incidence::Ptr>i(d->mIncidences[Incidence::TypeTodo]);
    while (i.hasNext()) {
        i.next();
        todoList.append(i.value().staticCast<Todo>());
    }
    return Calendar::sortTodos(todoList, sortField, sortDirection);
}

Todo::List MemoryCalendar::deletedTodos(TodoSortField sortField,
                                        SortDirection sortDirection) const
{
    if (!deletionTracking()) {
        return Todo::List();
    }

    Todo::List todoList;
    QHashIterator<QString, Incidence::Ptr >i(d->mDeletedIncidences[Incidence::TypeTodo]);
    while (i.hasNext()) {
        i.next();
        todoList.append(i.value().staticCast<Todo>());
    }
    return Calendar::sortTodos(todoList, sortField, sortDirection);
}

Todo::List MemoryCalendar::todoInstances(const Incidence::Ptr &todo,
        TodoSortField sortField,
        SortDirection sortDirection) const
{
    Todo::List list;

    QList<Incidence::Ptr > values = d->mIncidences[Incidence::TypeTodo].values(todo->uid());
    QList<Incidence::Ptr>::const_iterator it;
    for (it = values.constBegin(); it != values.constEnd(); ++it) {
        Todo::Ptr t = (*it).staticCast<Todo>();
        if (t->hasRecurrenceId()) {
            list.append(t);
        }
    }
    return Calendar::sortTodos(list, sortField, sortDirection);
}

Todo::List MemoryCalendar::rawTodosForDate(const QDate &date) const
{
    Todo::List todoList;
    Todo::Ptr t;

    KDateTime::Spec ts = timeSpec();
    const QString dateStr = date.toString();
    QMultiHash<QString, IncidenceBase::Ptr >::const_iterator it =
        d->mIncidencesForDate[Incidence::TypeTodo].constFind(dateStr);
    while (it != d->mIncidencesForDate[Incidence::TypeTodo].constEnd() && it.key() == dateStr) {
        t = it.value().staticCast<Todo>();
        todoList.append(t);
        ++it;
    }

    // Iterate over all todos. Look for recurring todoss that occur on this date
    QHashIterator<QString, Incidence::Ptr >i(d->mIncidences[Incidence::TypeTodo]);
    while (i.hasNext()) {
        i.next();
        t = i.value().staticCast<Todo>();
        if (t->recurs()) {
            if (t->recursOn(date, ts)) {
                todoList.append(t);
            }
        }
    }

    return todoList;
}

Todo::List MemoryCalendar::rawTodos(const QDate &start,
                                    const QDate &end,
                                    const KDateTime::Spec &timespec,
                                    bool inclusive) const
{
    Q_UNUSED(inclusive);   // use only exact dtDue/dtStart, not dtStart and dtEnd

    Todo::List todoList;
    KDateTime::Spec ts = timespec.isValid() ? timespec : timeSpec();
    KDateTime st(start, ts);
    KDateTime nd(end, ts);

    // Get todos
    QHashIterator<QString, Incidence::Ptr >i(d->mIncidences[Incidence::TypeTodo]);
    Todo::Ptr todo;
    while (i.hasNext()) {
        i.next();
        todo = i.value().staticCast<Todo>();
        if (!isVisible(todo)) {
            continue;
        }

        KDateTime rStart = todo->hasDueDate() ? todo->dtDue() :
                           todo->hasStartDate() ? todo->dtStart() : KDateTime();
        if (!rStart.isValid()) {
            continue;
        }

        if (!todo->recurs()) {   // non-recurring todos
            if (nd.isValid() && nd < rStart) {
                continue;
            }
            if (st.isValid() && rStart < st) {
                continue;
            }
        } else { // recurring events
            switch (todo->recurrence()->duration()) {
            case -1: // infinite
                break;
            case 0: // end date given
            default: // count given
                KDateTime rEnd(todo->recurrence()->endDate(), ts);
                if (!rEnd.isValid()) {
                    continue;
                }
                if (st.isValid() && rEnd < st) {
                    continue;
                }
                break;
            } // switch(duration)
        } //if(recurs)

        todoList.append(todo);
    }

    return todoList;
}

Alarm::List MemoryCalendar::alarmsTo(const KDateTime &to) const
{
    return alarms(KDateTime(QDate(1900, 1, 1)), to);
}

Alarm::List MemoryCalendar::alarms(const KDateTime &from, const KDateTime &to) const
{
    Alarm::List alarmList;
    QHashIterator<QString, Incidence::Ptr>ie(d->mIncidences[Incidence::TypeEvent]);
    Event::Ptr e;
    while (ie.hasNext()) {
        ie.next();
        e = ie.value().staticCast<Event>();
        if (e->recurs()) {
            appendRecurringAlarms(alarmList, e, from, to);
        } else {
            appendAlarms(alarmList, e, from, to);
        }
    }

    QHashIterator<QString, Incidence::Ptr>it(d->mIncidences[Incidence::TypeTodo]);
    Todo::Ptr t;
    while (it.hasNext()) {
        it.next();
        t = it.value().staticCast<Todo>();

        if (!t->isCompleted()) {
            appendAlarms(alarmList, t, from, to);
            if (t->recurs()) {
                appendRecurringAlarms(alarmList, t, from, to);
            } else {
                appendAlarms(alarmList, t, from, to);
            }
        }
    }

    return alarmList;
}

void MemoryCalendar::incidenceUpdate(const QString &uid, const KDateTime &recurrenceId)
{
    Incidence::Ptr inc = incidence(uid, recurrenceId);

    if (inc) {
        if (!d->mIncidenceBeingUpdated.isEmpty()) {
            kWarning() << "Incidence::update() called twice without an updated() call in between.";
        }

        // Save it so we can detect changes to uid or recurringId.
        d->mIncidenceBeingUpdated = inc->instanceIdentifier();

        const KDateTime dt = inc->dateTime(Incidence::RoleCalendarHashing);
        if (dt.isValid()) {
            const Incidence::IncidenceType type = inc->type();
            d->mIncidencesForDate[type].remove(dt.date().toString(), inc);
        }
    }
}

void MemoryCalendar::incidenceUpdated(const QString &uid, const KDateTime &recurrenceId)
{
    Incidence::Ptr inc = incidence(uid, recurrenceId);

    if (inc) {

        if (d->mIncidenceBeingUpdated.isEmpty()) {
            kWarning() << "Incidence::updated() called twice without an update() call in between.";
        } else if (inc->instanceIdentifier() != d->mIncidenceBeingUpdated) {
            // Instance identifier changed, update our hash table
            d->mIncidencesByIdentifier.remove(d->mIncidenceBeingUpdated);
            d->mIncidencesByIdentifier.insert(inc->instanceIdentifier(), inc);
        }

        d->mIncidenceBeingUpdated = QString();

        inc->setLastModified(KDateTime::currentUtcDateTime());
        // we should probably update the revision number here,
        // or internally in the Event itself when certain things change.
        // need to verify with ical documentation.

        const KDateTime dt = inc->dateTime(Incidence::RoleCalendarHashing);
        if (dt.isValid()) {
            const Incidence::IncidenceType type = inc->type();
            d->mIncidencesForDate[type].insert(dt.date().toString(), inc);
        }

        notifyIncidenceChanged(inc);

        setModified(true);
    }
}

Event::List MemoryCalendar::rawEventsForDate(const QDate &date,
        const KDateTime::Spec &timespec,
        EventSortField sortField,
        SortDirection sortDirection) const
{
    Event::List eventList;

    if (!date.isValid()) {
        // There can't be events on invalid dates
        return eventList;
    }

    Event::Ptr ev;

    // Find the hash for the specified date
    const QString dateStr = date.toString();
    QMultiHash<QString, IncidenceBase::Ptr >::const_iterator it =
        d->mIncidencesForDate[Incidence::TypeEvent].constFind(dateStr);
    // Iterate over all non-recurring, single-day events that start on this date
    KDateTime::Spec ts = timespec.isValid() ? timespec : timeSpec();
    KDateTime kdt(date, ts);
    while (it != d->mIncidencesForDate[Incidence::TypeEvent].constEnd() && it.key() == dateStr) {
        ev = it.value().staticCast<Event>();
        KDateTime end(ev->dtEnd().toTimeSpec(ev->dtStart()));
        if (ev->allDay()) {
            end.setDateOnly(true);
        } else {
            end = end.addSecs(-1);
        }
        if (end >= kdt) {
            eventList.append(ev);
        }
        ++it;
    }

    // Iterate over all events. Look for recurring events that occur on this date
    QHashIterator<QString, Incidence::Ptr>i(d->mIncidences[Incidence::TypeEvent]);
    while (i.hasNext()) {
        i.next();
        ev = i.value().staticCast<Event>();
        if (ev->recurs()) {
            if (ev->isMultiDay()) {
                int extraDays = ev->dtStart().date().daysTo(ev->dtEnd().date());
                for (int i = 0; i <= extraDays; ++i) {
                    if (ev->recursOn(date.addDays(-i), ts)) {
                        eventList.append(ev);
                        break;
                    }
                }
            } else {
                if (ev->recursOn(date, ts)) {
                    eventList.append(ev);
                }
            }
        } else {
            if (ev->isMultiDay()) {
                if (ev->dtStart().date() <= date && ev->dtEnd().date() >= date) {
                    eventList.append(ev);
                }
            }
        }
    }

    return Calendar::sortEvents(eventList, sortField, sortDirection);
}

Event::List MemoryCalendar::rawEvents(const QDate &start,
                                      const QDate &end,
                                      const KDateTime::Spec &timespec,
                                      bool inclusive) const
{
    Event::List eventList;
    KDateTime::Spec ts = timespec.isValid() ? timespec : timeSpec();
    KDateTime st(start, ts);
    KDateTime nd(end, ts);
    KDateTime yesterStart = st.addDays(-1);

    // Get non-recurring events
    QHashIterator<QString, Incidence::Ptr>i(d->mIncidences[Incidence::TypeEvent]);
    Event::Ptr event;
    while (i.hasNext()) {
        i.next();
        event = i.value().staticCast<Event>();
        KDateTime rStart = event->dtStart();
        if (nd < rStart) {
            continue;
        }
        if (inclusive && rStart < st) {
            continue;
        }

        if (!event->recurs()) {   // non-recurring events
            KDateTime rEnd = event->dtEnd();
            if (rEnd < st) {
                continue;
            }
            if (inclusive && nd < rEnd) {
                continue;
            }
        } else { // recurring events
            switch (event->recurrence()->duration()) {
            case -1: // infinite
                if (inclusive) {
                    continue;
                }
                break;
            case 0: // end date given
            default: // count given
                KDateTime rEnd(event->recurrence()->endDate(), ts);
                if (!rEnd.isValid()) {
                    continue;
                }
                if (rEnd < st) {
                    continue;
                }
                if (inclusive && nd < rEnd) {
                    continue;
                }
                break;
            } // switch(duration)
        } //if(recurs)

        eventList.append(event);
    }

    return eventList;
}

Event::List MemoryCalendar::rawEventsForDate(const KDateTime &kdt) const
{
    return rawEventsForDate(kdt.date(), kdt.timeSpec());
}

Event::List MemoryCalendar::rawEvents(EventSortField sortField,
                                      SortDirection sortDirection) const
{
    Event::List eventList;
    QHashIterator<QString, Incidence::Ptr> i(d->mIncidences[Incidence::TypeEvent]);
    while (i.hasNext()) {
        i.next();
        eventList.append(i.value().staticCast<Event>());
    }
    return Calendar::sortEvents(eventList, sortField, sortDirection);
}

Event::List MemoryCalendar::deletedEvents(EventSortField sortField,
        SortDirection sortDirection) const
{
    if (!deletionTracking()) {
        return Event::List();
    }

    Event::List eventList;
    QHashIterator<QString, Incidence::Ptr>i(d->mDeletedIncidences[Incidence::TypeEvent]);
    while (i.hasNext()) {
        i.next();
        eventList.append(i.value().staticCast<Event>());
    }
    return Calendar::sortEvents(eventList, sortField, sortDirection);
}

Event::List MemoryCalendar::eventInstances(const Incidence::Ptr &event,
        EventSortField sortField,
        SortDirection sortDirection) const
{
    Event::List list;

    QList<Incidence::Ptr> values = d->mIncidences[Incidence::TypeEvent].values(event->uid());
    QList<Incidence::Ptr>::const_iterator it;
    for (it = values.constBegin(); it != values.constEnd(); ++it) {
        Event::Ptr ev = (*it).staticCast<Event>();
        if (ev->hasRecurrenceId()) {
            list.append(ev);
        }
    }
    return Calendar::sortEvents(list, sortField, sortDirection);
}

bool MemoryCalendar::addJournal(const Journal::Ptr &journal)
{
    return addIncidence(journal);
}

bool MemoryCalendar::deleteJournal(const Journal::Ptr &journal)
{
    return deleteIncidence(journal);
}

bool MemoryCalendar::deleteJournalInstances(const Journal::Ptr &journal)
{
    return deleteIncidenceInstances(journal);
}

void MemoryCalendar::deleteAllJournals()
{
    d->deleteAllIncidences(Incidence::TypeJournal);
}

Journal::Ptr MemoryCalendar::journal(const QString &uid,
                                     const KDateTime &recurrenceId) const
{
    return d->incidence(uid, Incidence::TypeJournal, recurrenceId).staticCast<Journal>();
}

Journal::Ptr MemoryCalendar::deletedJournal(const QString &uid,
        const KDateTime &recurrenceId) const
{
    return d->deletedIncidence(uid, recurrenceId, Incidence::TypeJournal).staticCast<Journal>();
}

Journal::List MemoryCalendar::rawJournals(JournalSortField sortField,
        SortDirection sortDirection) const
{
    Journal::List journalList;
    QHashIterator<QString, Incidence::Ptr>i(d->mIncidences[Incidence::TypeJournal]);
    while (i.hasNext()) {
        i.next();
        journalList.append(i.value().staticCast<Journal>());
    }
    return Calendar::sortJournals(journalList, sortField, sortDirection);
}

Journal::List MemoryCalendar::deletedJournals(JournalSortField sortField,
        SortDirection sortDirection) const
{
    if (!deletionTracking()) {
        return Journal::List();
    }

    Journal::List journalList;
    QHashIterator<QString, Incidence::Ptr>i(d->mDeletedIncidences[Incidence::TypeJournal]);
    while (i.hasNext()) {
        i.next();
        journalList.append(i.value().staticCast<Journal>());
    }
    return Calendar::sortJournals(journalList, sortField, sortDirection);
}

Journal::List MemoryCalendar::journalInstances(const Incidence::Ptr &journal,
        JournalSortField sortField,
        SortDirection sortDirection) const
{
    Journal::List list;

    QList<Incidence::Ptr> values = d->mIncidences[Incidence::TypeJournal].values(journal->uid());
    QList<Incidence::Ptr>::const_iterator it;
    for (it = values.constBegin(); it != values.constEnd(); ++it) {
        Journal::Ptr j = (*it).staticCast<Journal>();
        if (j->hasRecurrenceId()) {
            list.append(j);
        }
    }
    return Calendar::sortJournals(list, sortField, sortDirection);
}

Journal::List MemoryCalendar::rawJournalsForDate(const QDate &date) const
{
    Journal::List journalList;
    Journal::Ptr j;

    QString dateStr = date.toString();
    QMultiHash<QString, IncidenceBase::Ptr >::const_iterator it =
        d->mIncidencesForDate[Incidence::TypeJournal].constFind(dateStr);

    while (it != d->mIncidencesForDate[Incidence::TypeJournal].constEnd() && it.key() == dateStr) {
        j = it.value().staticCast<Journal>();
        journalList.append(j);
        ++it;
    }
    return journalList;
}

Incidence::Ptr MemoryCalendar::instance(const QString &identifier) const
{
    return d->mIncidencesByIdentifier.value(identifier);
}

void MemoryCalendar::virtual_hook(int id, void *data)
{
    Q_UNUSED(id);
    Q_UNUSED(data);
    Q_ASSERT(false);
}<|MERGE_RESOLUTION|>--- conflicted
+++ resolved
@@ -173,22 +173,6 @@
     }
 }
 
-<<<<<<< HEAD
-bool MemoryCalendar::deleteIncidenceInstances( const Incidence::Ptr &incidence )
-{
-  const Incidence::IncidenceType type = incidence->type();
-  QList<Incidence::Ptr> values = d->mIncidences[type].values( incidence->uid() );
-  QList<Incidence::Ptr>::const_iterator it;
-  for ( it = values.constBegin(); it != values.constEnd(); ++it ) {
-    Incidence::Ptr i = *it;
-    if ( i->hasRecurrenceId() ) {
-      kDebug() << "deleting child"
-               << ", type=" << int( type )
-               << ", uid=" << i->uid()
-//                << ", start=" << i->dtStart()
-               << " from calendar";
-      deleteIncidence( i );
-=======
 bool MemoryCalendar::deleteIncidenceInstances(const Incidence::Ptr &incidence)
 {
     const Incidence::IncidenceType type = incidence->type();
@@ -200,11 +184,10 @@
             kDebug() << "deleting child"
                      << ", type=" << int(type)
                      << ", uid=" << i->uid()
-                     << ", start=" << i->dtStart()
+//                   << ", start=" << i->dtStart()
                      << " from calendar";
             deleteIncidence(i);
         }
->>>>>>> c9749693
     }
 
     return true;
