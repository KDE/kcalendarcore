/*
  This file is part of the kcalcore library.

  Copyright (c) 2001-2003 Cornelius Schumacher <schumacher@kde.org>

  This library is free software; you can redistribute it and/or
  modify it under the terms of the GNU Library General Public
  License as published by the Free Software Foundation; either
  version 2 of the License, or (at your option) any later version.

  This library is distributed in the hope that it will be useful,
  but WITHOUT ANY WARRANTY; without even the implied warranty of
  MERCHANTABILITY or FITNESS FOR A PARTICULAR PURPOSE.  See the GNU
  Library General Public License for more details.

  You should have received a copy of the GNU Library General Public License
  along with this library; see the file COPYING.LIB.  If not, write to
  the Free Software Foundation, Inc., 51 Franklin Street, Fifth Floor,
  Boston, MA 02110-1301, USA.
*/
/**
  @file
  This file is part of the API for handling calendar data and
  defines the Event class.

  @author Cornelius Schumacher \<schumacher@kde.org\>
*/
#ifndef KCALCORE_EVENT_H
#define KCALCORE_EVENT_H

#include "kcalcore_export.h"
#include "incidence.h"
#include "supertrait.h"

namespace KCalCore {

/**
  @brief
  This class provides an Event in the sense of RFC2445.
*/
class KCALCORE_EXPORT Event : public Incidence
{
public:
    /**
      The different Event transparency types.
    */
    enum Transparency {
        Opaque,      /**< Event appears in free/busy time */
        Transparent  /**< Event does @b not appear in free/busy time */
    };

    /**
      A shared pointer to an Event object.
    */
    typedef QSharedPointer<Event> Ptr;

    /**
      List of events.
    */
    typedef QVector<Ptr> List;

    /**
      Constructs an event.
    */
    Event();

    /**
      Copy constructor.
      @param other is the event to copy.
    */
    Event(const Event &other);

    /**
      Destroys the event.
    */
    ~Event();

    /**
      @copydoc
      IncidenceBase::type()
    */
    IncidenceType type() const;

    /**
      @copydoc
      IncidenceBase::typeStr()
    */
    QByteArray typeStr() const;

    /**
      Returns an exact copy of this Event. The caller owns the returned object.
    */
    Event *clone() const;

    /**
      Sets the incidence starting date/time.

      @param dt is the starting date/time.
      @see IncidenceBase::dtStart().
    */
    virtual void setDtStart(const KDateTime &dt);

    /**
      Sets the event end date and time.
      Important note for all day events: the end date is inclusive,
      the event will still occur during dtEnd(). When serializing to iCalendar
      DTEND will be dtEnd()+1, because the RFC states that DTEND is exclusive.
      @param dtEnd is a KDateTime specifying when the event ends.
      @see dtEnd(), dateEnd().
    */
    void setDtEnd(const KDateTime &dtEnd);

    /**
      Returns the event end date and time.
      Important note for all day events: the returned end date is inclusive,
      the event will still occur during dtEnd(). When serializing to iCalendar
      DTEND will be dtEnd()+1, because the RFC states that DTEND is exclusive.
      @see setDtEnd().
    */
    virtual KDateTime dtEnd() const;

    /**
      Returns the date when the event ends. This might be different from
      dtEnd().date, since the end date/time is non-inclusive. So timed events
      ending at 0:00 have their end date on the day before.
    */
    QDate dateEnd() const;

    /**
      Sets whether the event has an end date/time.
      @param b If set, indicates the event has an end date.
      @deprecated Use setDtEnd( KDateTime() )
    */
<<<<<<< HEAD
    KCALCORE_DEPRECATED void setHasEndDate( bool b );
=======
    KDE_DEPRECATED void setHasEndDate(bool b);
>>>>>>> 0b276c00

    /**
      Returns whether the event has an end date/time.
    */
    bool hasEndDate() const;

    /**
      Returns true if the event spans multiple days, otherwise return false.

      For recurring events, it returns true if the first occurrence spans multiple days,
      otherwise returns false. Other occurrences might have a different span due to day light
      savings changes.

      @param spec If set, looks if the event is multiday for the given spec.
      If not set, looks if event this multiday for its spec.
    */
    bool isMultiDay(const KDateTime::Spec &spec = KDateTime::Spec()) const;

    /**
      @copydoc
      IncidenceBase::shiftTimes()
    */
    virtual void shiftTimes(const KDateTime::Spec &oldSpec,
                            const KDateTime::Spec &newSpec);

    /**
      Sets the event's time transparency level.
      @param transparency is the event Transparency level.
    */
    void setTransparency(Transparency transparency);

    /**
      Returns the event's time transparency level.
    */
    Transparency transparency() const;

    /**
      Sets the duration of this event.
      @param duration is the event Duration.
    */
    void setDuration(const Duration &duration);

    /**
      @copydoc
      IncidenceBase::setAllDay().
    */
    void setAllDay(bool allDay);

    /**
      @copydoc
      IncidenceBase::dateTime()
    */
    KDateTime dateTime(DateTimeRole role) const;

    /**
      @copydoc
      IncidenceBase::setDateTime()
    */
    void setDateTime(const KDateTime &dateTime, DateTimeRole role);

    /**
      @copydoc
      IncidenceBase::mimeType()
    */
    QLatin1String mimeType() const;

    /**
       @copydoc
       Incidence::iconName()
    */
    QLatin1String iconName(const KDateTime &recurrenceId = KDateTime()) const;

    /**
       Returns the Akonadi specific sub MIME type of a KCalCore::Event.
    */
    static QLatin1String eventMimeType();

protected:
    /**
      Compares two events for equality.
      @param event is the event to compare.
    */
    virtual bool equals(const IncidenceBase &event) const;

    /**
      @copydoc
      IncidenceBase::assign()
    */
    virtual IncidenceBase &assign(const IncidenceBase &other);

    /**
      @copydoc
      IncidenceBase::virtual_hook()
    */
    virtual void virtual_hook(int id, void *data);

private:
    /**
      @copydoc
      IncidenceBase::accept()
    */
    bool accept(Visitor &v, IncidenceBase::Ptr incidence);

    /**
      Disabled, otherwise could be dangerous if you subclass Event.
      Use IncidenceBase::operator= which is safe because it calls
      virtual function assign().
      @param other is another Event object to assign to this one.
     */
    Event &operator=(const Event &other);

    // For polymorfic serialization
    void serialize(QDataStream &out);
    void deserialize(QDataStream &in);

    //@cond PRIVATE
    class Private;
    Private *const d;
    //@endcond
};

} // namespace KCalCore

//@cond PRIVATE
<<<<<<< HEAD
Q_DECLARE_TYPEINFO( KCalCore::Event::Ptr, Q_MOVABLE_TYPE );
Q_DECLARE_METATYPE( KCalCore::Event::Ptr )
=======
Q_DECLARE_TYPEINFO(KCalCore::Event::Ptr, Q_MOVABLE_TYPE);
>>>>>>> 0b276c00
//@endcond

//@cond PRIVATE
namespace KPIMUtils {
// super class trait specialization
template <> struct SuperClass<KCalCore::Event> : public SuperClassTrait<KCalCore::Incidence> {};
}
//@endcond

#endif<|MERGE_RESOLUTION|>--- conflicted
+++ resolved
@@ -131,11 +131,7 @@
       @param b If set, indicates the event has an end date.
       @deprecated Use setDtEnd( KDateTime() )
     */
-<<<<<<< HEAD
-    KCALCORE_DEPRECATED void setHasEndDate( bool b );
-=======
-    KDE_DEPRECATED void setHasEndDate(bool b);
->>>>>>> 0b276c00
+    KCALCORE_DEPRECATED void setHasEndDate(bool b);
 
     /**
       Returns whether the event has an end date/time.
@@ -260,12 +256,8 @@
 } // namespace KCalCore
 
 //@cond PRIVATE
-<<<<<<< HEAD
-Q_DECLARE_TYPEINFO( KCalCore::Event::Ptr, Q_MOVABLE_TYPE );
-Q_DECLARE_METATYPE( KCalCore::Event::Ptr )
-=======
 Q_DECLARE_TYPEINFO(KCalCore::Event::Ptr, Q_MOVABLE_TYPE);
->>>>>>> 0b276c00
+Q_DECLARE_METATYPE(KCalCore::Event::Ptr)
 //@endcond
 
 //@cond PRIVATE
