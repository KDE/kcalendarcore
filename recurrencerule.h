--- conflicted
+++ resolved
@@ -80,14 +80,10 @@
     protected:
         short mDay; // Weekday, 1=monday, 7=sunday
         int mPos;   // week of the day (-1 for last, 1 for first, 0 for all weeks)
-<<<<<<< HEAD
-                    // Bounded by -366 and +366, 0 means all weeks in that period
-
-        friend KCALCORE_EXPORT QDataStream& operator<<( QDataStream &out, const KCalCore::RecurrenceRule::WDayPos & );
-        friend KCALCORE_EXPORT QDataStream& operator>>( QDataStream &in, KCalCore::RecurrenceRule::WDayPos & );
-=======
         // Bounded by -366 and +366, 0 means all weeks in that period
->>>>>>> 0b276c00
+
+        friend KCALCORE_EXPORT QDataStream& operator<<(QDataStream &out, const KCalCore::RecurrenceRule::WDayPos &);
+        friend KCALCORE_EXPORT QDataStream& operator>>(QDataStream &in, KCalCore::RecurrenceRule::WDayPos &);
     };
 
     RecurrenceRule();
@@ -327,23 +323,23 @@
     Private *const d;
     //@endcond
 
-    friend KCALCORE_EXPORT QDataStream& operator<<( QDataStream &out, const KCalCore::RecurrenceRule * );
-    friend KCALCORE_EXPORT QDataStream& operator>>( QDataStream &in, const KCalCore::RecurrenceRule * );
+    friend KCALCORE_EXPORT QDataStream& operator<<(QDataStream &out, const KCalCore::RecurrenceRule *);
+    friend KCALCORE_EXPORT QDataStream& operator>>(QDataStream &in, const KCalCore::RecurrenceRule *);
 };
 
 /**
  * RecurrenceRule serializer and deserializer.
  * @since 4.12
  */
-KCALCORE_EXPORT QDataStream& operator<<( QDataStream &out, const KCalCore::RecurrenceRule * );
-KCALCORE_EXPORT QDataStream& operator>>( QDataStream &in, const KCalCore::RecurrenceRule * );
+KCALCORE_EXPORT QDataStream& operator<<(QDataStream &out, const KCalCore::RecurrenceRule *);
+KCALCORE_EXPORT QDataStream& operator>>(QDataStream &in, const KCalCore::RecurrenceRule *);
 
 /**
  * RecurrenceRule::WDayPos serializer and deserializer.
  * @since 4.12
  */
-KCALCORE_EXPORT QDataStream& operator<<( QDataStream &out, const KCalCore::RecurrenceRule::WDayPos & );
-KCALCORE_EXPORT QDataStream& operator>>( QDataStream &in, KCalCore::RecurrenceRule::WDayPos &  );
+KCALCORE_EXPORT QDataStream& operator<<(QDataStream &out, const KCalCore::RecurrenceRule::WDayPos &);
+KCALCORE_EXPORT QDataStream& operator>>(QDataStream &in, KCalCore::RecurrenceRule::WDayPos &);
 
 }
 
