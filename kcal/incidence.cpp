--- conflicted
+++ resolved
@@ -118,10 +118,9 @@
 }
 
 Incidence::Incidence( const Incidence &i )
-<<<<<<< HEAD
   : IncidenceBase( i ),
     Recurrence::RecurrenceObserver(),
-    d( new KCal::Incidence::Private )
+    d( new KCal::Incidence::Private( *i.d ) )
 {
   init( i );
 }
@@ -145,11 +144,6 @@
   d->mPriority = i.d->mPriority;
   d->mLocation = i.d->mLocation;
 
-=======
-  : IncidenceBase( i ), Recurrence::RecurrenceObserver(),
-    d( new KCal::Incidence::Private( *i.d ) )
-{
->>>>>>> 21cfb929
   // Alarms and Attachments are stored in ListBase<...>, which is a QValueList<...*>.
   // We need to really duplicate the objects stored therein, otherwise deleting
   // i will also delete all attachments from this object (setAutoDelete...)
