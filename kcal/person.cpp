--- conflicted
+++ resolved
@@ -165,14 +165,11 @@
   }
 }
 
-<<<<<<< HEAD
-=======
 
 /*
   Return a hash value for a Person argument.
   @param key is a Person.
 */
->>>>>>> 95070953
 static inline uint qHash( const Person &key )
 {
   return qHash( key.fullName() );
