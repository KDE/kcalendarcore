/*
  This file is part of the kcal library.

  Copyright (c) 2003 Cornelius Schumacher <schumacher@kde.org>

  This library is free software; you can redistribute it and/or
  modify it under the terms of the GNU Library General Public
  License as published by the Free Software Foundation; either
  version 2 of the License, or (at your option) any later version.

  This library is distributed in the hope that it will be useful,
  but WITHOUT ANY WARRANTY; without even the implied warranty of
  MERCHANTABILITY or FITNESS FOR A PARTICULAR PURPOSE.  See the GNU
  Library General Public License for more details.

  You should have received a copy of the GNU Library General Public License
  along with this library; see the file COPYING.LIB.  If not, write to
  the Free Software Foundation, Inc., 51 Franklin Street, Fifth Floor,
    Boston, MA 02110-1301, USA.
*/
#ifndef KCAL_RESOURCELOCALDIRDIR_H
#define KCAL_RESOURCELOCALDIRDIR_H

#include "kcal_export.h"
#include "resourcecached.h"

namespace KCal {

/**
  @brief
  This class provides a calendar stored as a file per incidence in a directory.
*/
class KCAL_EXPORT ResourceLocalDir : public ResourceCached
{
  Q_OBJECT
  friend class ResourceLocalDirConfig;

  public:
    ResourceLocalDir();
    explicit ResourceLocalDir( const KConfigGroup &group );
    explicit ResourceLocalDir( const QString &fileName );
    virtual ~ResourceLocalDir();

    void readConfig( const KConfigGroup &group );
    void writeConfig( KConfigGroup &group );

    KABC::Lock *lock();

    /** deletes an event from this calendar. */
    bool deleteEvent( Event *event );

    /** Removes all Events from this calendar. */
    void deleteAllEvents();

    /**
      Remove a todo from the todolist.
    */
    bool deleteTodo( Todo *todo );

    /**
      Removes all todos from this calendar.
    */
    void deleteAllTodos();

    /**
      Remove a journal from the journallist.
    */
    bool deleteJournal( Journal *journal );

    /**
      Removes all journals from this calendar.
    */
    void deleteAllJournals();

    void dump() const;

  protected Q_SLOTS:
    void reload( const QString &file );

  protected:
    virtual bool doLoad( bool syncCache );
    virtual bool doSave( bool syncCache );
    bool doSave( bool syncCache, Incidence *incidence );
    virtual bool doFileLoad( CalendarLocal &cal, const QString &fileName );

  private:
    //@cond PRIVATE
    class Private;
    Private *const d;
    //@endcond
};

<<<<<<< HEAD
/**
  Private class that helps to provide binary compatibility between releases.
  @internal
*/
//@cond PRIVATE
class KCal::ResourceLocalDir::Private
{
  public:
    Private()
      : mLock( 0 )
    {
    }

    Private ( const QString &dirName )
    {
      mURL = KUrl::fromPath( dirName );
    }

    void init( ResourceLocalDir *rdir );
    bool deleteIncidenceFile( Incidence *incidence );
    KABC::Lock *mLock;
    KUrl mURL;
    KDirWatch mDirWatch;
};
//@endcond

=======
>>>>>>> 21cfb929
}

#endif<|MERGE_RESOLUTION|>--- conflicted
+++ resolved
@@ -90,35 +90,6 @@
     //@endcond
 };
 
-<<<<<<< HEAD
-/**
-  Private class that helps to provide binary compatibility between releases.
-  @internal
-*/
-//@cond PRIVATE
-class KCal::ResourceLocalDir::Private
-{
-  public:
-    Private()
-      : mLock( 0 )
-    {
-    }
-
-    Private ( const QString &dirName )
-    {
-      mURL = KUrl::fromPath( dirName );
-    }
-
-    void init( ResourceLocalDir *rdir );
-    bool deleteIncidenceFile( Incidence *incidence );
-    KABC::Lock *mLock;
-    KUrl mURL;
-    KDirWatch mDirWatch;
-};
-//@endcond
-
-=======
->>>>>>> 21cfb929
 }
 
 #endif