[Desktop Entry]
Name=Folder
Name[ca]=Carpeta
Name[da]=Mappe
Name[de]=Ordner
Name[el]=Φάκελος
Name[es]=Carpeta
Name[et]=Kataloog
Name[fr]=Dossier
Name[ga]=Fillteán
Name[gl]=Cartafol
<<<<<<< HEAD
=======
Name[hu]=Mappa
>>>>>>> 30946f0a
Name[it]=Cartella
Name[km]=ថត
Name[lv]=Mape
Name[nb]=Mappe
Name[nds]=Orner
Name[nn]=Mappe
Name[pt]=Pasta
Name[pt_BR]=Pasta
Name[sv]=Katalog
Name[tr]=Dizin
Name[uk]=Тека
Name[x-test]=xxFolderxx
Name[zh_CN]=文件夹
Name[zh_TW]=資料夾
Comment=Provides access to contacts, each stored in a single file, in a given folder. Supports standard VCard file and other formats depending on availability of plugins.
Comment[ca]=Proporciona l'accés als contactes, cada un emmagatzemat en un fitxer individual, en una carpeta donada. Accepta els fitxers estàndard VCard i altres formats depenent de la disponibilitat dels connectors.
Comment[da]=Giver adgang til kontakter, hver lagret i en enkelt fil, i en given mappe. Understøtter standard VCard-fil og andre formater afhængigt af tilgængeligheden af plugins.
Comment[de]=Ermöglicht Zugriff auf Kontakte, die in einzelnen Dateien in einem vorgegebenen Ordner gespeichert sind. Unterstützt Standard-VCard-Dateien und andere Formate abhängig von den verfügbaren Modulen.
Comment[el]=Προσφέρει πρόσβαση σε επαφές, αποθηκευμένες σε ξεχωριστά αρχεία, σε ένα  δοσμένο φάκελο. Υποστηρίζει τυπικά αρχεία VCard και άλλες μορφές αρχείων ανάλογα με τη διαθεσιμότητα των πρόσθετων.
Comment[es]=Provee acceso a los contactos, cada uno almacenado en un archivo diferente, dentro de un directorio determinado. Soporta archivos VCard estándar y otros formatos dependiendo de la disponibilidad de los complementos
Comment[et]=Võimaldab kasutada eraldi failidesse salvestatud kontakte määratud kataloogis. Toetab standardseid VCard-faile ja teisi vorminguid sõltuvalt pluginate olemasolust.
Comment[fr]=Fourni l'accès aux contacts stockés chacun dans un fichier dans le dossier indiqué. Le format VCard et d'autres formats sont pris en charge en fonction des modules externes disponibles
Comment[ga]=Soláthraíonn sé seo rochtain ar theagmhálacha, gach ceann stóráilte i gcomhad aonair, i bhfillteán sonraithe. Tacaítear le comhaid v-Chárta agus le formáidí eile, ag brath ar na breiseáin atá ar fáil.
Comment[gl]=Dá acceso aos contactos, cada un gardado nun ficheiro nun cartafol dado. Admite ficheiros vCard estándar e outros formatos, en función da dispoñibilidade de extensións.
<<<<<<< HEAD
=======
Comment[hu]=Névjegyek elérését biztosítja. Minden névjegy külön fájlban található, egy adott mappában. Támogatja a standard vCard formátumot, és bővítmények segítségével más formátumok is kezelhetők.
>>>>>>> 30946f0a
Comment[it]=Fornisce accesso a contatti, ciascuno dei quali memorizzato in un singolo file in una cartella data. Gestisce file in standard VCard e altri formati in base ai plugin disponibili.
Comment[km]=ផ្ដល់​ការ​ចូលដំណើរការ​ទៅ​កាន់​ទំនាក់ទំនង ដែល​ទំនាក់ទំនង​នីមួយៗ​ត្រូវ​បានផ្ទុកនៅ​ក្នុង​ឯកសារ​តែ​មួយ នៅ​ក្នុង​ថត​ដែល​បានផ្ដល់​ឲ្យ ។ គាំទ្រ​ឯកសារ VCard និង​ទ្រង់ទ្រាយ​ផ្សេងៗ​ ដោយ​អាស្រ័យ​លើ​កម្មវិធី​ជំនួយ​ដែល​មាន ។
Comment[lv]=Nodrošina pieeju kontaktiem, kas katrs saglabāts individuālā failā norādītajā mapē. Atbalsta standarta VCard failus un citus formātus, atkarībā no pieejamajiem spraudņiem.
Comment[nb]=Gir tilgang til kontakter, lagret hver for seg i en enkelt fil, i en gitt mappe. Støtter standard vCard og andre formater avhengig av tilgjengelige programtillegg.
Comment[nds]=Stellt Togriep op Kontakten praat, elkeen binnen een Datei binnen en angeven Orner. Ünnerstütt VCard-Dateien un anner Formaten na de verföögboren Modulen.
Comment[nn]=Gjev tilgang til kontaktar i ei viss mappe, der dei er lagra i kvar sine filer. Standard vCard-filer er støtta, i tillegg til andre format, avhengig av kva programtillegg som er i bruk.
Comment[pt]=Oferece o acesso aos contactos, estando cada um guardado num único ficheiro de uma dada pasta. Suporta os ficheiros VCard normais, assim como outros formatos, dependendo da disponibilidade dos 'plugins'.
Comment[pt_BR]=Fornece acesso aos contatos, cada um armazenado em um único arquivo, em uma pasta informada. Suporta o formato de arquivos VCard padrão e outros formatos, dependendo da disponibilidade de plug-ins.
Comment[sv]=Ger tillgång till kontakter, var och en lagrad i en enstaka fil, i en given katalog. Stöder vCard-standardfiler och andra format, beroende på tillgängliga insticksprogram.
Comment[uk]=Надає доступ до контактів, кожен з яких зберігається у окремому файлі у вказаній теці. Підтримує стандартні файли VCard та файли у інших форматах, залежно від наявності відповідних додатків.
Comment[x-test]=xxProvides access to contacts, each stored in a single file, in a given folder. Supports standard VCard file and other formats depending on availability of plugins.xx
Comment[zh_CN]=提供对被存储在指定目录下的单独一个文件中的联系人的访问支持。支持标准 VCard 文件和其它插件所允许的格式。
Comment[zh_TW]=提供存取特定目錄下，個別儲存在單一檔案中的聯絡人的功能。支援標準的 VCard 檔，以及外掛程式所提供的其它格式檔案。
X-KDE-Library=kabc_directory
Type=Service
X-KDE-ServiceTypes=KResources/Plugin
X-KDE-ResourceFamily=contact
X-KDE-ResourceType=dir<|MERGE_RESOLUTION|>--- conflicted
+++ resolved
@@ -9,10 +9,7 @@
 Name[fr]=Dossier
 Name[ga]=Fillteán
 Name[gl]=Cartafol
-<<<<<<< HEAD
-=======
 Name[hu]=Mappa
->>>>>>> 30946f0a
 Name[it]=Cartella
 Name[km]=ថត
 Name[lv]=Mape
@@ -38,10 +35,7 @@
 Comment[fr]=Fourni l'accès aux contacts stockés chacun dans un fichier dans le dossier indiqué. Le format VCard et d'autres formats sont pris en charge en fonction des modules externes disponibles
 Comment[ga]=Soláthraíonn sé seo rochtain ar theagmhálacha, gach ceann stóráilte i gcomhad aonair, i bhfillteán sonraithe. Tacaítear le comhaid v-Chárta agus le formáidí eile, ag brath ar na breiseáin atá ar fáil.
 Comment[gl]=Dá acceso aos contactos, cada un gardado nun ficheiro nun cartafol dado. Admite ficheiros vCard estándar e outros formatos, en función da dispoñibilidade de extensións.
-<<<<<<< HEAD
-=======
 Comment[hu]=Névjegyek elérését biztosítja. Minden névjegy külön fájlban található, egy adott mappában. Támogatja a standard vCard formátumot, és bővítmények segítségével más formátumok is kezelhetők.
->>>>>>> 30946f0a
 Comment[it]=Fornisce accesso a contatti, ciascuno dei quali memorizzato in un singolo file in una cartella data. Gestisce file in standard VCard e altri formati in base ai plugin disponibili.
 Comment[km]=ផ្ដល់​ការ​ចូលដំណើរការ​ទៅ​កាន់​ទំនាក់ទំនង ដែល​ទំនាក់ទំនង​នីមួយៗ​ត្រូវ​បានផ្ទុកនៅ​ក្នុង​ឯកសារ​តែ​មួយ នៅ​ក្នុង​ថត​ដែល​បានផ្ដល់​ឲ្យ ។ គាំទ្រ​ឯកសារ VCard និង​ទ្រង់ទ្រាយ​ផ្សេងៗ​ ដោយ​អាស្រ័យ​លើ​កម្មវិធី​ជំនួយ​ដែល​មាន ។
 Comment[lv]=Nodrošina pieeju kontaktiem, kas katrs saglabāts individuālā failā norādītajā mapē. Atbalsta standarta VCard failus un citus formātus, atkarībā no pieejamajiem spraudņiem.
