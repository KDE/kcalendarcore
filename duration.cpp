/*
  This file is part of the kcalcore library.

  Copyright (c) 2001 Cornelius Schumacher <schumacher@kde.org>
  Copyright (c) 2007 David Jarvie <djarvie@kde.org>

  This library is free software; you can redistribute it and/or
  modify it under the terms of the GNU Library General Public
  License as published by the Free Software Foundation; either
  version 2 of the License, or (at your option) any later version.

  This library is distributed in the hope that it will be useful,
  but WITHOUT ANY WARRANTY; without even the implied warranty of
  MERCHANTABILITY or FITNESS FOR A PARTICULAR PURPOSE.  See the GNU
  Library General Public License for more details.

  You should have received a copy of the GNU Library General Public License
  along with this library; see the file COPYING.LIB.  If not, write to
  the Free Software Foundation, Inc., 51 Franklin Street, Fifth Floor,
  Boston, MA 02110-1301, USA.
*/
/**
  @file
  This file is part of the API for handling calendar data and
  defines the Duration class.

  @brief
  Represents a span of time measured in seconds.

  @author Cornelius Schumacher \<schumacher@kde.org\>
  @author David Jarvie \<software@astrojar.org.uk\>
*/
#include "duration.h"
#include <KDateTime>

#include <QTime>

using namespace KCalCore;

/**
  Private class that helps to provide binary compatibility between releases.
  @internal
*/
//@cond PRIVATE
class KCalCore::Duration::Private
{
public:
    int seconds() const {
        return mDaily ? mDuration * 86400 : mDuration;
    }
    int mDuration; // number of seconds or days in the duration
    bool mDaily;   // specified in terms of days rather than seconds
};
//@endcond

Duration::Duration()
    : d(new KCalCore::Duration::Private())
{
}

Duration::Duration(const KDateTime &start, const KDateTime &end)
    : d(new KCalCore::Duration::Private())
{
    if (start.time() == end.time() && start.timeSpec() == end.timeSpec()) {
        d->mDuration = start.daysTo(end);
        d->mDaily = true;
    } else {
        d->mDuration = start.secsTo(end);
        d->mDaily = false;
    }
}

Duration::Duration(const KDateTime &start, const KDateTime &end, Type type)
    : d(new KCalCore::Duration::Private())
{
    if (type == Days) {
        KDateTime endSt(end.toTimeSpec(start));
        d->mDuration = start.daysTo(endSt);
        if (d->mDuration) {
            // Round down to whole number of days if necessary
            if (start < endSt) {
                if (endSt.time() < start.time()) {
                    --d->mDuration;
                }
            } else {
                if (endSt.time() > start.time()) {
                    ++d->mDuration;
                }
            }
        }
        d->mDaily = true;
    } else {
        d->mDuration = start.secsTo(end);
        d->mDaily = false;
    }
}

Duration::Duration(int duration, Type type)
    : d(new KCalCore::Duration::Private())
{
    d->mDuration = duration;
    d->mDaily = (type == Days);
}

Duration::Duration(const Duration &duration)
    : d(new KCalCore::Duration::Private(*duration.d))
{
}

Duration::~Duration()
{
    delete d;
}

Duration &Duration::operator=(const Duration &duration)
{
    // check for self assignment
    if (&duration == this) {
        return *this;
    }

    *d = *duration.d;
    return *this;
}

Duration::operator bool() const
{
    return d->mDuration;
}

bool Duration::operator<(const Duration &other) const
{
    if (d->mDaily == other.d->mDaily) {
        // guard against integer overflow for two daily durations
        return d->mDuration < other.d->mDuration;
    }
    return d->seconds() < other.d->seconds();
}

bool Duration::operator==(const Duration &other) const
{
    // Note: daily and non-daily durations are always unequal, since a day's
    // duration may differ from 24 hours if it happens to span a daylight saving
    // time change.
    return d->mDuration == other.d->mDuration &&
           d->mDaily == other.d->mDaily;
}

Duration &Duration::operator+=(const Duration &other)
{
    if (d->mDaily == other.d->mDaily) {
        d->mDuration += other.d->mDuration;
    } else if (d->mDaily) {
        d->mDuration = d->mDuration * 86400 + other.d->mDuration;
        d->mDaily = false;
    } else {
        d->mDuration += other.d->mDuration + 86400;
    }
    return *this;
}

Duration Duration::operator-() const
{
    return Duration(-d->mDuration, (d->mDaily ? Days : Seconds));
}

Duration &Duration::operator-=(const Duration &duration)
{
    return operator+=(-duration);
}

Duration &Duration::operator*=(int value)
{
    d->mDuration *= value;
    return *this;
}

Duration &Duration::operator/=(int value)
{
    d->mDuration /= value;
    return *this;
}

KDateTime Duration::end(const KDateTime &start) const
{
    return d->mDaily ? start.addDays(d->mDuration)
           : start.addSecs(d->mDuration);
}

Duration::Type Duration::type() const
{
    return d->mDaily ? Days : Seconds;
}

bool Duration::isDaily() const
{
    return d->mDaily;
}

int Duration::asSeconds() const
{
    return d->seconds();
}

int Duration::asDays() const
{
    return d->mDaily ? d->mDuration : d->mDuration / 86400;
}

int Duration::value() const
{
<<<<<<< HEAD
  return d->mDuration;
}

QDataStream &KCalCore::operator<<(QDataStream &out, const KCalCore::Duration &duration)
{
  out << duration.d->mDuration << duration.d->mDaily;
  return out;
}

QDataStream &KCalCore::operator>>(QDataStream &in, KCalCore::Duration &duration)
{
  in >> duration.d->mDuration >> duration.d->mDaily;
  return in;
=======
    return d->mDuration;
>>>>>>> 0b276c00
}<|MERGE_RESOLUTION|>--- conflicted
+++ resolved
@@ -209,21 +209,17 @@
 
 int Duration::value() const
 {
-<<<<<<< HEAD
-  return d->mDuration;
+    return d->mDuration;
 }
 
 QDataStream &KCalCore::operator<<(QDataStream &out, const KCalCore::Duration &duration)
 {
-  out << duration.d->mDuration << duration.d->mDaily;
-  return out;
+    out << duration.d->mDuration << duration.d->mDaily;
+    return out;
 }
 
 QDataStream &KCalCore::operator>>(QDataStream &in, KCalCore::Duration &duration)
 {
-  in >> duration.d->mDuration >> duration.d->mDaily;
-  return in;
-=======
-    return d->mDuration;
->>>>>>> 0b276c00
+    in >> duration.d->mDuration >> duration.d->mDaily;
+    return in;
 }