--- conflicted
+++ resolved
@@ -17,13 +17,9 @@
 
 ############### search packages used by KDE ###############
 
-<<<<<<< HEAD
+set (QT_MIN_VERSION "4.6.0")
 find_package(KDE4 4.3.71 REQUIRED) # rev. 1031601 is required.
 
-=======
-set (QT_MIN_VERSION "4.6.0")
-find_package(KDE4 4.3.71 REQUIRED) # rev. 1031601 is required.
->>>>>>> 3c893ff4
 include(KDE4Defaults)
 include(MacroLibrary)
 
