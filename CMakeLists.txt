--- conflicted
+++ resolved
@@ -18,12 +18,8 @@
 ############### search packages used by KDE ###############
 
 set (QT_MIN_VERSION "4.6.0")
-<<<<<<< HEAD
-find_package(KDE4 4.3.80 REQUIRED)
-=======
 # kdepim depends on the latest released version of KDE 4.4
 find_package(KDE4 4.3.90 REQUIRED)
->>>>>>> 92e40831
 include(KDE4Defaults)
 include(MacroLibrary)
 
