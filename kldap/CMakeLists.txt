project(kldap)
include(CheckFunctionExists)
include(CheckSymbolExists)

macro_optional_find_package(Ldap)
macro_log_feature(LDAP_FOUND "OpenLDAP" "LDAP (Lightweight Directory Access Protocol) libraries" "http://www.openldap.org" FALSE "" "Needed to provide LDAP functionality in KDE" )

#look for Sasl2 in the top-level CMakeLists.txt file now
#macro_optional_find_package(Sasl2)
#macro_log_feature(SASL2_FOUND "cyrus-sasl" "Cyrus SASL API" "http://asg.web.cmu.edu/sasl/sasl-library.html" FALSE "" "Needed to support authentication of logins" )

check_include_files(sys/time.h    HAVE_SYS_TIME_H)

set(kldap_EXTRA_LIBS)
set(kldap_EXTRA_INCLUDES)

if (LDAP_FOUND)
set(kldap_EXTRA_LIBS ${LDAP_LIBRARIES})
set(kldap_EXTRA_INCLUDES ${LDAP_INCLUDE_DIR})

set(CMAKE_REQUIRED_INCLUDES lber.h ldap.h)
set(CMAKE_REQUIRED_LIBRARIES ${LDAP_LIBRARIES})
check_function_exists(ldap_start_tls_s HAVE_LDAP_START_TLS_S)
check_function_exists(ldap_initialize HAVE_LDAP_INITIALIZE)
check_function_exists(ber_memfree HAVE_BER_MEMFREE)
check_function_exists(ldap_unbind_ext HAVE_LDAP_UNBIND_EXT)
check_function_exists(ldap_extended_operation HAVE_LDAP_EXTENDED_OPERATION)
check_function_exists(ldap_extended_operation_s HAVE_LDAP_EXTENDED_OPERATION_S)
check_symbol_exists(ldap_extended_operation ldap.h HAVE_LDAP_EXTENDED_OPERATION_PROTOTYPE)
check_symbol_exists(ldap_extended_operation_s ldap.h HAVE_LDAP_EXTENDED_OPERATION_S_PROTOTYPE)


endif (LDAP_FOUND)

if (SASL2_FOUND)
set(kldap_EXTRA_LIBS ${kldap_EXTRA_LIBS} ${SASL2_LIBRARIES} ${KDE4_KDECORE_LIBS})
set(kldap_EXTRA_INCLUDES ${kldap_EXTRA_INCLUDES} ${SASL2_INCLUDE_DIR})
endif (SASL2_FOUND)

configure_file(${CMAKE_CURRENT_SOURCE_DIR}/kldap_config.h.cmake ${CMAKE_CURRENT_BINARY_DIR}/kldap_config.h )

add_subdirectory(tests)

########### next target ###############


set(kldap_LIB_SRCS
   ber.cpp
   ldif.cpp
   ldapurl.cpp
   ldapserver.cpp
   ldapobject.cpp
   ldapconnection.cpp
   ldapoperation.cpp
   ldapcontrol.cpp
   ldapsearch.cpp
   ldapconfigwidget.cpp
   ldapdn.cpp
   ldapmodelnode_p.cpp
   ldapmodel.cpp
   ldapmodel_p.cpp
   ldapstructureproxymodel.cpp
   ldapattributeproxymodel.cpp)


kde4_add_library(kldap SHARED ${kldap_LIB_SRCS})

include_directories( ${kldap_EXTRA_INCLUDES} )

target_link_libraries(kldap ${KDE4_KIO_LIBS} ${kldap_EXTRA_LIBS} )

set_target_properties(kldap PROPERTIES VERSION ${GENERIC_LIB_VERSION} SOVERSION ${GENERIC_LIB_SOVERSION})
<<<<<<< HEAD
install(TARGETS kldap 
=======
install(TARGETS kldap
>>>>>>> beace84d
    RUNTIME DESTINATION ${BIN_INSTALL_DIR}
    LIBRARY DESTINATION ${LIB_INSTALL_DIR}
    ARCHIVE DESTINATION ${LIB_INSTALL_DIR}
)

########### install files ###############

install( FILES ber.h kldap_export.h ldapdefs.h ldif.h ldapurl.h ldapserver.h ldapobject.h
  ldapconnection.h ldapoperation.h
  ldapconfigwidget.h ldapcontrol.h ldapsearch.h
  ldapdn.h ldapmodel.h ldapstructureproxymodel.h ldapattributeproxymodel.h
  DESTINATION ${INCLUDE_INSTALL_DIR}/kldap)<|MERGE_RESOLUTION|>--- conflicted
+++ resolved
@@ -70,11 +70,7 @@
 target_link_libraries(kldap ${KDE4_KIO_LIBS} ${kldap_EXTRA_LIBS} )
 
 set_target_properties(kldap PROPERTIES VERSION ${GENERIC_LIB_VERSION} SOVERSION ${GENERIC_LIB_SOVERSION})
-<<<<<<< HEAD
-install(TARGETS kldap 
-=======
 install(TARGETS kldap
->>>>>>> beace84d
     RUNTIME DESTINATION ${BIN_INSTALL_DIR}
     LIBRARY DESTINATION ${LIB_INSTALL_DIR}
     ARCHIVE DESTINATION ${LIB_INSTALL_DIR}
