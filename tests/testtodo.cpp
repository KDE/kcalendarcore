/*
  This file is part of the kcalcore library.

  Copyright (C) 2006,2008 Allen Winter <winter@kde.org>

  This library is free software; you can redistribute it and/or
  modify it under the terms of the GNU Library General Public
  License as published by the Free Software Foundation; either
  version 2 of the License, or (at your option) any later version.

  This library is distributed in the hope that it will be useful,
  but WITHOUT ANY WARRANTY; without even the implied warranty of
  MERCHANTABILITY or FITNESS FOR A PARTICULAR PURPOSE.  See the GNU
  Library General Public License for more details.

  You should have received a copy of the GNU Library General Public License
  along with this library; see the file COPYING.LIB.  If not, write to
  the Free Software Foundation, Inc., 51 Franklin Street, Fifth Floor,
  Boston, MA 02110-1301, USA.
*/
#include "testtodo.h"
#include "../todo.h"
#include "attachment.h"

#include <qtest_kde.h>
QTEST_KDEMAIN(TodoTest, NoGUI)

using namespace KCalCore;

void TodoTest::testValidity()
{
    QDate dt = QDate::currentDate();
    Todo *todo = new Todo();
    todo->setDtStart(KDateTime(dt));
    todo->setDtDue(KDateTime(dt).addDays(1));
    todo->setSummary("To-do1 Summary");
    todo->setDescription("This is a description of the first to-do");
    todo->setLocation("the place");
    todo->setPercentComplete(5);
    //KDE5: QVERIFY( todo->typeStr() == i18n( "to-do" ) );
    QVERIFY(todo->summary() == "To-do1 Summary");
    QVERIFY(todo->location() == "the place");
    QVERIFY(todo->percentComplete() == 5);
}

void TodoTest::testCompare()
{
    QDate dt = QDate::currentDate();
    Todo todo1;
    todo1.setDtStart(KDateTime(dt));
    todo1.setDtDue(KDateTime(dt).addDays(1));
    todo1.setSummary("To-do1 Summary");
    todo1.setDescription("This is a description of the first to-do");
    todo1.setLocation("the place");
    todo1.setCompleted(true);

    Todo todo2;
    todo2.setDtStart(KDateTime(dt).addDays(1));
    todo2.setDtDue(KDateTime(dt).addDays(2));
    todo2.setSummary("To-do2 Summary");
    todo2.setDescription("This is a description of the second to-do");
    todo2.setLocation("the other place");
    todo2.setCompleted(false);

    QVERIFY(!(todo1 == todo2));
    QVERIFY(todo1.dtDue() == todo2.dtStart());
    QVERIFY(todo2.summary() == "To-do2 Summary");
    QVERIFY(!(todo1.isCompleted() == todo2.isCompleted()));
}

void TodoTest::testClone()
{
    QDate dt = QDate::currentDate();
    Todo todo1;
    todo1.setDtStart(KDateTime(dt));
    todo1.setDtDue(KDateTime(dt).addDays(1));
    todo1.setSummary("Todo1 Summary");
    todo1.setDescription("This is a description of the first todo");
    todo1.setLocation("the place");

    Todo *todo2 = todo1.clone();
    QVERIFY(todo1.summary() == todo2->summary());
    QVERIFY(todo1.dtStart() == todo2->dtStart());
    QVERIFY(todo1.dtDue() == todo2->dtDue());
    QVERIFY(todo1.description() == todo2->description());
    QVERIFY(todo1.location() == todo2->location());
    QVERIFY(todo1.isCompleted() == todo2->isCompleted());
}

void TodoTest::testAssign()
{
    QDate dt = QDate::currentDate();
    Todo todo1;
    todo1.setDtStart(KDateTime(dt));
    todo1.setDtDue(KDateTime(dt).addDays(1));
    todo1.setSummary("Todo1 Summary");
    todo1.setDescription("This is a description of the first todo");
    todo1.setLocation("the place");

    Todo todo2 = todo1;
    QVERIFY(todo1 == todo2);
}

void TodoTest::testSetCompleted() {

    Todo todo1, todo2;
    todo1.setSummary("Todo Summary");
    todo2.setSummary("Todo Summary");
    KDateTime today = KDateTime::currentUtcDateTime();

    // due yesterday
    KDateTime originalDueDate = today.addDays(-1);

    todo1.setDtStart(originalDueDate);
    todo1.setDtDue(originalDueDate);
    todo1.recurrence()->setDaily(1);
    todo1.setCompleted(today);

    todo2.setCompleted(true);

    QVERIFY(originalDueDate != todo1.dtDue());
    QVERIFY(!todo1.isCompleted());
    QVERIFY(todo2.isCompleted());
}

void TodoTest::testStatus() {
<<<<<<< HEAD
  KDateTime today = KDateTime::currentUtcDateTime();
  KDateTime yesterday = today.addDays( -1 );

  Todo todo1;
  todo1.setDtStart( yesterday );
  todo1.setDtDue( today );
  todo1.setPercentComplete( 50 );
  QVERIFY( todo1.isInProgress( false ) );
  QVERIFY( !todo1.isNotStarted( false ) );
  QVERIFY( !todo1.isOverdue() );
  todo1.setPercentComplete( 100 );
  QVERIFY( todo1.isCompleted() );

  Todo todo2 = todo1;
  todo2.setPercentComplete( 33 );
  todo2.setDtDue( KDateTime() );
  QVERIFY( todo2.isOpenEnded() );
}

void TodoTest::testSerializer_data()
{
  QTest::addColumn<KCalCore::Todo::Ptr>( "todo" );

  KDateTime today = KDateTime::currentUtcDateTime();
  KDateTime yesterday = today.addDays( -1 );

  Todo::Ptr todo1 = Todo::Ptr(new Todo());
  Todo::Ptr todo2 = Todo::Ptr(new Todo());
  Todo::Ptr todo3 = Todo::Ptr(new Todo());
  Todo::Ptr todo4 = Todo::Ptr(new Todo());
  Todo::Ptr todo5 = Todo::Ptr(new Todo());
  Todo::Ptr todo6 = Todo::Ptr(new Todo());

  todo1->setSummary("Summary", false);
  todo1->setDescription( "description", false );
  todo1->setCreated( yesterday );
  todo1->setRevision( 50 );
  todo1->setDtDue( yesterday );
  todo1->setDtStart( today );
  todo1->setPercentComplete( 50 );
  todo1->setLocation("<b>location</b>", false);

  todo2->setDescription( "<b>description</b>", true );
  todo2->setSummary("<b>Summary2</b>", true);
  todo2->setLocation("<b>location</b>", true);
  todo2->setDtDue( yesterday );
  todo2->setPercentComplete( 100 );

  todo3->setDtStart( today );
  todo3->setPercentComplete( 100 );
  todo3->setCategories(QStringList() << "a" << "b" << "c" << "d");
  todo3->setResources(QStringList() << "a" << "b" << "c" << "d");
  todo3->setPriority(5);

  QVERIFY( !todo4->dirtyFields().contains( IncidenceBase::FieldRecurrence ) );
  todo4->recurrence()->setDaily( 1 );
  QVERIFY( todo4->dirtyFields().contains( IncidenceBase::FieldRecurrence ) );

  Attachment::Ptr attachment = Attachment::Ptr( new Attachment( QString( "http://www.kde.org" ) ) );
  todo4->addAttachment( attachment );


  todo5->recurrence()->setDaily( 1 );
  todo5->setCompleted( today );
  todo5->setStatus( Incidence::StatusDraft );
  todo5->setSecrecy( Incidence::SecrecyPrivate );
  todo5->setRelatedTo( "uid1", Incidence::RelTypeParent );
  todo5->setHasGeo( true );
  todo5->setGeoLatitude( 40 );
  todo5->setGeoLongitude( 40 );
  todo5->setOrganizer( "organizer@mail.com" );

  todo6->recurrence()->setDaily( 1 );
  todo6->setCompleted( today );
  todo6->setRecurrenceId( yesterday );
  todo6->setStatus( Incidence::StatusDraft );
  todo6->setSecrecy( Incidence::SecrecyPrivate );
  todo6->setRelatedTo( "uid1", Incidence::RelTypeParent );
  todo6->setHasGeo( true );
  todo6->setGeoLatitude( 40 );
  todo6->setGeoLongitude( 40 );
  todo6->setUid("uid22");
  todo6->setLastModified( today );
  todo6->addContact("addContact");

  // Remaining properties tested in testevent.cpp

  QTest::newRow( "todo1" ) << todo1;
  QTest::newRow( "todo2" ) << todo2;
  QTest::newRow( "todo3" ) << todo3;
  QTest::newRow( "todo4" ) << todo4;
  QTest::newRow( "todo5" ) << todo5;
  QTest::newRow( "todo6" ) << todo6;
}

void TodoTest::testSerializer()
{
  QFETCH( KCalCore::Todo::Ptr, todo );
  IncidenceBase::Ptr incidenceBase = todo.staticCast<KCalCore::IncidenceBase>();

  QByteArray array;
  QDataStream stream(&array, QIODevice::WriteOnly);
  stream << incidenceBase;

  Todo::Ptr todo2 = Todo::Ptr( new Todo() );
  IncidenceBase::Ptr incidenceBase2 = todo2.staticCast<KCalCore::IncidenceBase>();
  QVERIFY(*todo != *todo2);
  QDataStream stream2(&array, QIODevice::ReadOnly);
  stream2 >> incidenceBase2;
  QVERIFY(*todo == *todo2);
}

void TodoTest::testRoles()
{
    const KDateTime today = KDateTime::currentUtcDateTime();
    const KDateTime yesterday = today.addDays(-1);
    Todo todo;
    todo.setDtStart(today.addDays(-1));
    todo.setDtDue(today);
    QCOMPARE(todo.dateTime(Incidence::RoleDisplayStart), today);
    QCOMPARE(todo.dateTime(Incidence::RoleDisplayEnd), today);
    todo.setDtDue(KDateTime());
    QCOMPARE(todo.dateTime(Incidence::RoleDisplayStart), yesterday);
    QCOMPARE(todo.dateTime(Incidence::RoleDisplayEnd), yesterday);
=======
    KDateTime today = KDateTime::currentUtcDateTime();
    KDateTime yesterday = today.addDays(-1);

    Todo todo1;
    todo1.setDtStart(yesterday);
    todo1.setDtDue(today);
    todo1.setPercentComplete(50);
    QVERIFY(todo1.isInProgress(false));
    QVERIFY(!todo1.isNotStarted(false));
    QVERIFY(!todo1.isOverdue());
    todo1.setPercentComplete(100);
    QVERIFY(todo1.isCompleted());

    Todo todo2 = todo1;
    todo2.setPercentComplete(33);
    todo2.setHasDueDate(false);
    QVERIFY(todo2.isOpenEnded());
>>>>>>> 0b276c00
}<|MERGE_RESOLUTION|>--- conflicted
+++ resolved
@@ -124,117 +124,116 @@
 }
 
 void TodoTest::testStatus() {
-<<<<<<< HEAD
-  KDateTime today = KDateTime::currentUtcDateTime();
-  KDateTime yesterday = today.addDays( -1 );
-
-  Todo todo1;
-  todo1.setDtStart( yesterday );
-  todo1.setDtDue( today );
-  todo1.setPercentComplete( 50 );
-  QVERIFY( todo1.isInProgress( false ) );
-  QVERIFY( !todo1.isNotStarted( false ) );
-  QVERIFY( !todo1.isOverdue() );
-  todo1.setPercentComplete( 100 );
-  QVERIFY( todo1.isCompleted() );
-
-  Todo todo2 = todo1;
-  todo2.setPercentComplete( 33 );
-  todo2.setDtDue( KDateTime() );
-  QVERIFY( todo2.isOpenEnded() );
+    KDateTime today = KDateTime::currentUtcDateTime();
+    KDateTime yesterday = today.addDays(-1);
+
+    Todo todo1;
+    todo1.setDtStart(yesterday);
+    todo1.setDtDue(today);
+    todo1.setPercentComplete(50);
+    QVERIFY(todo1.isInProgress(false));
+    QVERIFY(!todo1.isNotStarted(false));
+    QVERIFY(!todo1.isOverdue());
+    todo1.setPercentComplete(100);
+    QVERIFY(todo1.isCompleted());
+
+    Todo todo2 = todo1;
+    todo2.setPercentComplete(33);
+    todo2.setDtDue(KDateTime());
+    QVERIFY(todo2.isOpenEnded());
 }
 
 void TodoTest::testSerializer_data()
 {
-  QTest::addColumn<KCalCore::Todo::Ptr>( "todo" );
-
-  KDateTime today = KDateTime::currentUtcDateTime();
-  KDateTime yesterday = today.addDays( -1 );
-
-  Todo::Ptr todo1 = Todo::Ptr(new Todo());
-  Todo::Ptr todo2 = Todo::Ptr(new Todo());
-  Todo::Ptr todo3 = Todo::Ptr(new Todo());
-  Todo::Ptr todo4 = Todo::Ptr(new Todo());
-  Todo::Ptr todo5 = Todo::Ptr(new Todo());
-  Todo::Ptr todo6 = Todo::Ptr(new Todo());
-
-  todo1->setSummary("Summary", false);
-  todo1->setDescription( "description", false );
-  todo1->setCreated( yesterday );
-  todo1->setRevision( 50 );
-  todo1->setDtDue( yesterday );
-  todo1->setDtStart( today );
-  todo1->setPercentComplete( 50 );
-  todo1->setLocation("<b>location</b>", false);
-
-  todo2->setDescription( "<b>description</b>", true );
-  todo2->setSummary("<b>Summary2</b>", true);
-  todo2->setLocation("<b>location</b>", true);
-  todo2->setDtDue( yesterday );
-  todo2->setPercentComplete( 100 );
-
-  todo3->setDtStart( today );
-  todo3->setPercentComplete( 100 );
-  todo3->setCategories(QStringList() << "a" << "b" << "c" << "d");
-  todo3->setResources(QStringList() << "a" << "b" << "c" << "d");
-  todo3->setPriority(5);
-
-  QVERIFY( !todo4->dirtyFields().contains( IncidenceBase::FieldRecurrence ) );
-  todo4->recurrence()->setDaily( 1 );
-  QVERIFY( todo4->dirtyFields().contains( IncidenceBase::FieldRecurrence ) );
-
-  Attachment::Ptr attachment = Attachment::Ptr( new Attachment( QString( "http://www.kde.org" ) ) );
-  todo4->addAttachment( attachment );
-
-
-  todo5->recurrence()->setDaily( 1 );
-  todo5->setCompleted( today );
-  todo5->setStatus( Incidence::StatusDraft );
-  todo5->setSecrecy( Incidence::SecrecyPrivate );
-  todo5->setRelatedTo( "uid1", Incidence::RelTypeParent );
-  todo5->setHasGeo( true );
-  todo5->setGeoLatitude( 40 );
-  todo5->setGeoLongitude( 40 );
-  todo5->setOrganizer( "organizer@mail.com" );
-
-  todo6->recurrence()->setDaily( 1 );
-  todo6->setCompleted( today );
-  todo6->setRecurrenceId( yesterday );
-  todo6->setStatus( Incidence::StatusDraft );
-  todo6->setSecrecy( Incidence::SecrecyPrivate );
-  todo6->setRelatedTo( "uid1", Incidence::RelTypeParent );
-  todo6->setHasGeo( true );
-  todo6->setGeoLatitude( 40 );
-  todo6->setGeoLongitude( 40 );
-  todo6->setUid("uid22");
-  todo6->setLastModified( today );
-  todo6->addContact("addContact");
-
-  // Remaining properties tested in testevent.cpp
-
-  QTest::newRow( "todo1" ) << todo1;
-  QTest::newRow( "todo2" ) << todo2;
-  QTest::newRow( "todo3" ) << todo3;
-  QTest::newRow( "todo4" ) << todo4;
-  QTest::newRow( "todo5" ) << todo5;
-  QTest::newRow( "todo6" ) << todo6;
+    QTest::addColumn<KCalCore::Todo::Ptr>("todo");
+
+    KDateTime today = KDateTime::currentUtcDateTime();
+    KDateTime yesterday = today.addDays(-1);
+
+    Todo::Ptr todo1 = Todo::Ptr(new Todo());
+    Todo::Ptr todo2 = Todo::Ptr(new Todo());
+    Todo::Ptr todo3 = Todo::Ptr(new Todo());
+    Todo::Ptr todo4 = Todo::Ptr(new Todo());
+    Todo::Ptr todo5 = Todo::Ptr(new Todo());
+    Todo::Ptr todo6 = Todo::Ptr(new Todo());
+
+    todo1->setSummary("Summary", false);
+    todo1->setDescription("description", false);
+    todo1->setCreated(yesterday);
+    todo1->setRevision(50);
+    todo1->setDtDue(yesterday);
+    todo1->setDtStart(today);
+    todo1->setPercentComplete(50);
+    todo1->setLocation("<b>location</b>", false);
+
+    todo2->setDescription("<b>description</b>", true);
+    todo2->setSummary("<b>Summary2</b>", true);
+    todo2->setLocation("<b>location</b>", true);
+    todo2->setDtDue(yesterday);
+    todo2->setPercentComplete(100);
+
+    todo3->setDtStart(today);
+    todo3->setPercentComplete(100);
+    todo3->setCategories(QStringList() << "a" << "b" << "c" << "d");
+    todo3->setResources(QStringList() << "a" << "b" << "c" << "d");
+    todo3->setPriority(5);
+
+    QVERIFY(!todo4->dirtyFields().contains(IncidenceBase::FieldRecurrence));
+    todo4->recurrence()->setDaily(1);
+    QVERIFY(todo4->dirtyFields().contains(IncidenceBase::FieldRecurrence));
+
+    Attachment::Ptr attachment = Attachment::Ptr(new Attachment(QString("http://www.kde.org")));
+    todo4->addAttachment(attachment);
+
+
+    todo5->recurrence()->setDaily(1);
+    todo5->setCompleted(today);
+    todo5->setStatus(Incidence::StatusDraft);
+    todo5->setSecrecy(Incidence::SecrecyPrivate);
+    todo5->setRelatedTo("uid1", Incidence::RelTypeParent);
+    todo5->setHasGeo(true);
+    todo5->setGeoLatitude(40);
+    todo5->setGeoLongitude(40);
+    todo5->setOrganizer("organizer@mail.com");
+
+    todo6->recurrence()->setDaily(1);
+    todo6->setCompleted(today);
+    todo6->setRecurrenceId(yesterday);
+    todo6->setStatus(Incidence::StatusDraft);
+    todo6->setSecrecy(Incidence::SecrecyPrivate);
+    todo6->setRelatedTo("uid1", Incidence::RelTypeParent);
+    todo6->setHasGeo(true);
+    todo6->setGeoLatitude(40);
+    todo6->setGeoLongitude(40);
+    todo6->setUid("uid22");
+    todo6->setLastModified(today);
+    todo6->addContact("addContact");
+
+    // Remaining properties tested in testevent.cpp
+
+    QTest::newRow("todo1") << todo1;
+    QTest::newRow("todo2") << todo2;
+    QTest::newRow("todo3") << todo3;
+    QTest::newRow("todo4") << todo4;
+    QTest::newRow("todo5") << todo5;
+    QTest::newRow("todo6") << todo6;
 }
 
 void TodoTest::testSerializer()
 {
-  QFETCH( KCalCore::Todo::Ptr, todo );
-  IncidenceBase::Ptr incidenceBase = todo.staticCast<KCalCore::IncidenceBase>();
-
-  QByteArray array;
-  QDataStream stream(&array, QIODevice::WriteOnly);
-  stream << incidenceBase;
-
-  Todo::Ptr todo2 = Todo::Ptr( new Todo() );
-  IncidenceBase::Ptr incidenceBase2 = todo2.staticCast<KCalCore::IncidenceBase>();
-  QVERIFY(*todo != *todo2);
-  QDataStream stream2(&array, QIODevice::ReadOnly);
-  stream2 >> incidenceBase2;
-  QVERIFY(*todo == *todo2);
+    QFETCH(KCalCore::Todo::Ptr, todo);
+    IncidenceBase::Ptr incidenceBase = todo.staticCast<KCalCore::IncidenceBase>();
+
+    QByteArray array;
+    QDataStream stream(&array, QIODevice::WriteOnly);
+    stream << incidenceBase;
+
+    Todo::Ptr todo2 = Todo::Ptr(new Todo());
+    IncidenceBase::Ptr incidenceBase2 = todo2.staticCast<KCalCore::IncidenceBase>();
+    QVERIFY(*todo != *todo2);
+    QDataStream stream2(&array, QIODevice::ReadOnly);
+    stream2 >> incidenceBase2;
+    QVERIFY(*todo == *todo2);
 }
 
 void TodoTest::testRoles()
@@ -249,23 +248,4 @@
     todo.setDtDue(KDateTime());
     QCOMPARE(todo.dateTime(Incidence::RoleDisplayStart), yesterday);
     QCOMPARE(todo.dateTime(Incidence::RoleDisplayEnd), yesterday);
-=======
-    KDateTime today = KDateTime::currentUtcDateTime();
-    KDateTime yesterday = today.addDays(-1);
-
-    Todo todo1;
-    todo1.setDtStart(yesterday);
-    todo1.setDtDue(today);
-    todo1.setPercentComplete(50);
-    QVERIFY(todo1.isInProgress(false));
-    QVERIFY(!todo1.isNotStarted(false));
-    QVERIFY(!todo1.isOverdue());
-    todo1.setPercentComplete(100);
-    QVERIFY(todo1.isCompleted());
-
-    Todo todo2 = todo1;
-    todo2.setPercentComplete(33);
-    todo2.setHasDueDate(false);
-    QVERIFY(todo2.isOpenEnded());
->>>>>>> 0b276c00
 }