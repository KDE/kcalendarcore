--- conflicted
+++ resolved
@@ -28,59 +28,36 @@
 
 void RecurTodoTest::testAllDay()
 {
-<<<<<<< HEAD
-  qputenv( "TZ", "GMT" );
-  const QDate currentDate = QDate::currentDate();
-  const KDateTime currentUtcDateTime = KDateTime::currentUtcDateTime();
-
-  const QDate dueDate( QDate::currentDate() );
-  Todo *todo = new Todo();
-  todo->setDtStart( KDateTime( dueDate.addDays( -1 ) ) );
-  todo->setDtDue( KDateTime( dueDate ) );
-  todo->setSummary( QLatin1String( "All day event" ) );
-  todo->setAllDay( true );
-
-  QCOMPARE( todo->dtStart().daysTo( todo->dtDue() ), 1);
-
-  Recurrence *recurrence = todo->recurrence();
-  recurrence->unsetRecurs();
-  recurrence->setDaily( 1 );
-  QVERIFY( todo->dtDue() == KDateTime( dueDate ) );
-  todo->setCompleted( currentUtcDateTime );
-  QVERIFY( todo->recurs() );
-  QVERIFY( todo->percentComplete() == 0 );
-  const QDate newStartDate = todo->dtStart().date();
-  const QDate newDueDate = todo->dtDue().date();
-  QCOMPARE( newStartDate, currentDate );
-  QCOMPARE( newStartDate.daysTo( newDueDate ), 1);
-
-  todo->setCompleted( currentUtcDateTime );
-
-
-  QCOMPARE( newDueDate, currentDate.addDays( 1 ) );
-  QCOMPARE( todo->dtDue( true /*first ocurrence*/ ).date(), dueDate );
-=======
     qputenv("TZ", "GMT");
-    const QDate dueDate(QDate::currentDate().addDays(-3));
+    const QDate currentDate = QDate::currentDate();
+    const KDateTime currentUtcDateTime = KDateTime::currentUtcDateTime();
+
+    const QDate dueDate(QDate::currentDate());
     Todo *todo = new Todo();
     todo->setDtStart(KDateTime(dueDate.addDays(-1)));
     todo->setDtDue(KDateTime(dueDate));
     todo->setSummary(QLatin1String("All day event"));
     todo->setAllDay(true);
 
+    QCOMPARE(todo->dtStart().daysTo(todo->dtDue()), 1);
+
     Recurrence *recurrence = todo->recurrence();
     recurrence->unsetRecurs();
     recurrence->setDaily(1);
     QVERIFY(todo->dtDue() == KDateTime(dueDate));
-    todo->setCompleted(KDateTime::currentUtcDateTime());
+    todo->setCompleted(currentUtcDateTime);
     QVERIFY(todo->recurs());
     QVERIFY(todo->percentComplete() == 0);
-    QVERIFY(todo->dtDue().date() == QDate::currentDate());
-
-    todo->setCompleted(KDateTime::currentUtcDateTime());
-    QVERIFY(todo->dtDue().date() == QDate::currentDate().addDays(1));
-    QVERIFY(todo->dtDue(true /*first ocurrence*/).date() == dueDate);
->>>>>>> 0b276c00
+    const QDate newStartDate = todo->dtStart().date();
+    const QDate newDueDate = todo->dtDue().date();
+    QCOMPARE(newStartDate, currentDate);
+    QCOMPARE(newStartDate.daysTo(newDueDate), 1);
+
+    todo->setCompleted(currentUtcDateTime);
+
+
+    QCOMPARE(newDueDate, currentDate.addDays(1));
+    QCOMPARE(todo->dtDue(true /*first ocurrence*/).date(), dueDate);
 }
 
 void RecurTodoTest::testRecurrenceStart()
@@ -108,46 +85,6 @@
 
 void RecurTodoTest::testNonAllDay()
 {
-<<<<<<< HEAD
-  qputenv( "TZ", "GMT" );
-  const QDateTime currentDateTime = QDateTime::currentDateTime();
-  const QDate currentDate = currentDateTime.date();
-  const QTime currentTimeWithMS = currentDateTime.time();
-
-  const QDate fourDaysAgo( currentDate.addDays( -4 ) );
-  const QDate treeDaysAgo( currentDate.addDays( -3 ) );
-  const QTime currentTime( currentTimeWithMS.hour(), currentTimeWithMS.minute(), currentTimeWithMS.second() );
-
-  Todo *todo = new Todo();
-  todo->setDtStart( KDateTime( fourDaysAgo, currentTime ) );
-  const KDateTime originalDtDue(treeDaysAgo, currentTime );
-  todo->setDtDue( originalDtDue );
-  todo->setSummary( QLatin1String( "Not an all day event" ) );
-  QVERIFY( !todo->allDay() );
-  Recurrence *recurrence = todo->recurrence();
-  recurrence->unsetRecurs();
-  recurrence->setDaily( 1 );
-  QVERIFY( recurrence->startDateTime().isValid() );
-  QVERIFY( todo->dtDue() == originalDtDue );
-  todo->setCompleted( KDateTime::currentUtcDateTime() );
-  QVERIFY( todo->recurs() );
-  QVERIFY( todo->percentComplete() == 0 );
-
-  const bool equal = todo->dtStart() == KDateTime( currentDate,
-                                                   currentTime,
-                                                   todo->dtStart().timeSpec() ).addDays( 1 );
-  if ( !equal ) {
-    kDebug() << "Test Failed. dtDue = " << todo->dtDue() << "OriginalDtDue:" << originalDtDue
-             <<  "KDateTime:"
-             << KDateTime( currentDate, currentTime, todo->dtDue().timeSpec() ).addDays( 1 );
-  }
-
-  QVERIFY( equal );
-
-  todo->setCompleted( KDateTime::currentUtcDateTime() );
-  QVERIFY( todo->dtStart() == KDateTime( currentDate, currentTime, todo->dtStart().timeSpec() ).addDays( 2 ) );
-  QVERIFY( todo->dtDue( true /*first ocurrence*/ ) == KDateTime( treeDaysAgo, currentTime ) );
-=======
     qputenv("TZ", "GMT");
     const QDateTime currentDateTime = QDateTime::currentDateTime();
     const QDate currentDate = currentDateTime.date();
@@ -172,9 +109,9 @@
     QVERIFY(todo->recurs());
     QVERIFY(todo->percentComplete() == 0);
 
-    const bool equal = todo->dtDue() == KDateTime(currentDate,
+    const bool equal = todo->dtStart() == KDateTime(currentDate,
                        currentTime,
-                       todo->dtDue().timeSpec()).addDays(1);
+                       todo->dtStart().timeSpec()).addDays(1);
     if (!equal) {
         kDebug() << "Test Failed. dtDue = " << todo->dtDue() << "OriginalDtDue:" << originalDtDue
                  <<  "KDateTime:"
@@ -184,9 +121,8 @@
     QVERIFY(equal);
 
     todo->setCompleted(KDateTime::currentUtcDateTime());
-    QVERIFY(todo->dtDue() == KDateTime(currentDate, currentTime, todo->dtDue().timeSpec()).addDays(2));
+    QVERIFY(todo->dtStart() == KDateTime(currentDate, currentTime, todo->dtStart().timeSpec()).addDays(2));
     QVERIFY(todo->dtDue(true /*first ocurrence*/) == KDateTime(treeDaysAgo, currentTime));
->>>>>>> 0b276c00
 }
 
 void RecurTodoTest::testIsAllDay()
@@ -251,7 +187,7 @@
     QCOMPARE(todo->percentComplete(), 0);
 
     // Recur it
-    todo->setCompleted( KDateTime::currentUtcDateTime() );
+    todo->setCompleted(KDateTime::currentUtcDateTime());
     QCOMPARE(todo->percentComplete(), 0);
 
     if (legacyMode) {
