--- conflicted
+++ resolved
@@ -1,18 +1,15 @@
 # Find Libical
 #
-#  LIBICAL_FOUND - system has Libical
-#  LIBICAL_INCLUDE_DIRS - the Libical include directory
+#  LIBICAL_FOUND - system has Libical with the minimum version needed
+#  LIBICAL_INCLUDE_DIRS - the Libical include directories
 #  LIBICAL_LIBRARIES - The libraries needed to use Libical
+#  LIBICAL_VERSION = The value of ICAL_VERSION defined in ical.h
 
 # Copyright (c) 2008, Allen Winter <winter@kde.org>
 #
 # Redistribution and use is allowed according to the terms of the BSD license.
 # For details see the accompanying COPYING-CMAKE-SCRIPTS file.
 
-<<<<<<< HEAD
-SET (LIBICAL_FIND_REQUIRED ${Libical_FIND_REQUIRED})
-if (LIBICAL_INCLUDE_DIR AND LIBICAL_LIBRARIES)
-=======
 if(NOT LIBICAL_MIN_VERSION)
   set(LIBICAL_MIN_VERSION "0.33")
 endif(NOT LIBICAL_MIN_VERSION)
@@ -23,17 +20,10 @@
 
 set(LIBICAL_FIND_REQUIRED ${Libical_FIND_REQUIRED})
 if(LIBICAL_INCLUDE_DIRS AND LIBICAL_LIBRARIES)
->>>>>>> 715596d0
 
   # Already in cache, be silent
   set(LIBICAL_FIND_QUIETLY TRUE)
 
-<<<<<<< HEAD
-else (LIBICAL_INCLUDE_DIR AND LIBICAL_LIBRARIES)
-
-  find_path(LIBICAL_INCLUDE_DIR ical.h)
-  find_library(LIBICAL_LIBRARIES NAMES ical )
-=======
 endif(LIBICAL_INCLUDE_DIRS AND LIBICAL_LIBRARIES)
 
 #set the root from the LIBICAL_BASE environment
@@ -81,12 +71,10 @@
   else(COMPILE_RESULT AND RUN_RESULT EQUAL 1)
     message(FATAL_ERROR "Unable to compile or run the libical version detection program.")
   endif(COMPILE_RESULT AND RUN_RESULT EQUAL 1)
->>>>>>> 715596d0
 
-  include(FindPackageHandleStandardArgs)
-  FIND_PACKAGE_HANDLE_STANDARD_ARGS(LIBICAL DEFAULT_MSG
-                                    LIBICAL_LIBRARIES LIBICAL_INCLUDE_DIR)
+endif(LIBICAL_INCLUDE_DIRS AND LIBICAL_LIBRARIES)
 
-  mark_as_advanced(LIBICAL_INCLUDE_DIR LIBICAL_LIBRARIES)
+include(FindPackageHandleStandardArgs)
+FIND_PACKAGE_HANDLE_STANDARD_ARGS(LIBICAL DEFAULT_MSG LIBICAL_LIBRARIES LIBICAL_INCLUDE_DIRS)
 
-endif (LIBICAL_INCLUDE_DIR AND LIBICAL_LIBRARIES)+mark_as_advanced(LIBICAL_INCLUDE_DIRS LIBICAL_LIBRARIES)
