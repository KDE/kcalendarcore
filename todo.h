--- conflicted
+++ resolved
@@ -119,11 +119,7 @@
       @param hasDueDate true if todo has a due datetime, otherwise false
       @deprecated Use setDtDue( KDateTime() )
     */
-<<<<<<< HEAD
-    KCALCORE_DEPRECATED void setHasDueDate( bool hasDueDate );
-=======
-    KDE_DEPRECATED void setHasDueDate(bool hasDueDate);
->>>>>>> 0b276c00
+    KCALCORE_DEPRECATED void setHasDueDate(bool hasDueDate);
 
     /**
       Returns if the todo has a start datetime.
@@ -136,11 +132,7 @@
       @param hasStartDate true if todo has a start datetime, otherwise false.
       @deprecated Use setDtStart( KDateTime() )
     */
-<<<<<<< HEAD
-    KCALCORE_DEPRECATED void setHasStartDate( bool hasStartDate );
-=======
-    KDE_DEPRECATED void setHasStartDate(bool hasStartDate);
->>>>>>> 0b276c00
+    KCALCORE_DEPRECATED void setHasStartDate(bool hasStartDate);
 
     /**
       @copydoc IncidenceBase::dtStart()
@@ -370,12 +362,8 @@
 } // namespace KCalCore
 
 //@cond PRIVATE
-<<<<<<< HEAD
-Q_DECLARE_TYPEINFO( KCalCore::Todo::Ptr, Q_MOVABLE_TYPE );
-Q_DECLARE_METATYPE( KCalCore::Todo::Ptr )
-=======
 Q_DECLARE_TYPEINFO(KCalCore::Todo::Ptr, Q_MOVABLE_TYPE);
->>>>>>> 0b276c00
+Q_DECLARE_METATYPE(KCalCore::Todo::Ptr)
 
 namespace KPIMUtils {
 // super class trait specialization
