--- conflicted
+++ resolved
@@ -173,165 +173,100 @@
 
 KDateTime Todo::dtDue(bool first) const
 {
-<<<<<<< HEAD
-  if ( !hasDueDate() ) {
-    return KDateTime();
-  }
-
-  const KDateTime start = IncidenceBase::dtStart();
-  if ( recurs() && !first && d->mDtRecurrence.isValid() ) {
-    if ( start.isValid() ) {
-      // This is the normal case, recurring to-dos have a valid DTSTART.
-      const int duration = start.daysTo( d->mDtDue );
-      KDateTime dt = d->mDtRecurrence.addDays( duration );
-      dt.setTime( d->mDtDue.time() );
-      return dt;
-    } else {
-      // This is a legacy case, where recurrence was calculated against DTDUE
-      return d->mDtRecurrence;
-    }
-  }
-=======
     if (!hasDueDate()) {
         return KDateTime();
     }
+
+    const KDateTime start = IncidenceBase::dtStart();
+    if (recurs() && !first && d->mDtRecurrence.isValid()) {
+        if (start.isValid()) {
+            // This is the normal case, recurring to-dos have a valid DTSTART.
+            const int duration = start.daysTo(d->mDtDue);
+            KDateTime dt = d->mDtRecurrence.addDays(duration);
+            dt.setTime(d->mDtDue.time());
+            return dt;
+        } else {
+            // This is a legacy case, where recurrence was calculated against DTDUE
+            return d->mDtRecurrence;
+        }
+    }
+
+    return d->mDtDue;
+}
+
+bool Todo::hasDueDate() const
+{
+    return d->mDtDue.isValid();
+}
+
+void Todo::setHasDueDate(bool has)
+{
+    if (mReadOnly) {
+        return;
+    }
+    update();
+    if (!has) {
+        d->mDtDue = KDateTime();
+
+        if (!dtStart().isValid()) {
+            // Recurrence is only calculated against dtdue if dtstart is invalid
+            d->mDtRecurrence = KDateTime();
+        }
+    }
+
+    setFieldDirty(FieldDtDue);
+    updated();
+}
+
+bool Todo::hasStartDate() const
+{
+    return IncidenceBase::dtStart().isValid();
+}
+
+void Todo::setHasStartDate(bool has)
+{
+    if (mReadOnly) {
+        return;
+    }
+
+    update();
+    if (recurs() && !has) {
+        if (!comments().filter(QLatin1String("NoStartDate")).count()) {
+            addComment(QLatin1String("NoStartDate"));   //TODO: --> custom flag?
+        }
+    } else {
+        QString s(QLatin1String("NoStartDate"));
+        removeComment(s);
+    }
+
+    if (!has) {
+        if (dtStart().isValid() && d->mDtDue.isValid()) {
+            // If dtstart is invalid then recurrence is calculated against dtdue, so don't clear it.
+            d->mDtRecurrence = KDateTime();
+        }
+        setDtStart(KDateTime());
+    }
+
+    setFieldDirty(FieldDtStart);
+    updated();
+}
+
+KDateTime Todo::dtStart() const
+{
+    return dtStart(/*first=*/false);
+}
+
+KDateTime Todo::dtStart(bool first) const
+{
+    if (!hasStartDate()) {
+        return KDateTime();
+    }
+
     if (recurs() && !first && d->mDtRecurrence.isValid()) {
         return d->mDtRecurrence;
-    }
->>>>>>> 0b276c00
-
-    return d->mDtDue;
-}
-
-bool Todo::hasDueDate() const
-{
-    return d->mDtDue.isValid();
-}
-
-<<<<<<< HEAD
-void Todo::setHasDueDate( bool has )
-{
-  if ( mReadOnly ) {
-    return;
-  }
-  update();
-  if ( !has ) {
-    d->mDtDue = KDateTime();
-
-    if ( !dtStart().isValid() ) {
-      // Recurrence is only calculated against dtdue if dtstart is invalid
-      d->mDtRecurrence = KDateTime();
-    }
-  }
-
-  setFieldDirty( FieldDtDue );
-  updated();
-=======
-void Todo::setHasDueDate(bool f)
-{
-    if (mReadOnly) {
-        return;
-    }
-    update();
-    if (!f) {
-        d->mDtDue = KDateTime();
-        d->mDtRecurrence = KDateTime();
-    }
-    setFieldDirty(FieldDtDue);
-    updated();
->>>>>>> 0b276c00
-}
-
-bool Todo::hasStartDate() const
-{
-<<<<<<< HEAD
-  return IncidenceBase::dtStart().isValid();
-}
-
-void Todo::setHasStartDate( bool has )
-=======
-    return IncidenceBase::dtStart().isValid() || d->mDtRecurrence.isValid();
-}
-
-void Todo::setHasStartDate(bool f)
->>>>>>> 0b276c00
-{
-    if (mReadOnly) {
-        return;
-    }
-
-<<<<<<< HEAD
-  update();
-  if ( recurs() && !has ) {
-    if ( !comments().filter( QLatin1String("NoStartDate") ).count() ) {
-      addComment( QLatin1String("NoStartDate") ); //TODO: --> custom flag?
-    }
-  } else {
-    QString s( QLatin1String("NoStartDate") );
-    removeComment( s );
-  }
-
-  if ( !has ) {
-    if ( dtStart().isValid() && d->mDtDue.isValid() ) {
-      // If dtstart is invalid then recurrence is calculated against dtdue, so don't clear it.
-      d->mDtRecurrence = KDateTime();
-    }
-    setDtStart( KDateTime() );
-  }
-
-  setFieldDirty( FieldDtStart );
-  updated();
-=======
-    update();
-    if (recurs() && !f) {
-        if (!comments().filter("NoStartDate").count()) {
-            addComment("NoStartDate");   //TODO: --> custom flag?
-        }
-    } else {
-        QString s("NoStartDate");
-        removeComment(s);
-    }
-    if (!f) {
-        setDtStart(KDateTime());
-    }
-    setFieldDirty(FieldDtStart);
-    updated();
->>>>>>> 0b276c00
-}
-
-KDateTime Todo::dtStart() const
-{
-<<<<<<< HEAD
-  return dtStart( /*first=*/false );
-=======
-    return dtStart(false);
->>>>>>> 0b276c00
-}
-
-KDateTime Todo::dtStart(bool first) const
-{
-<<<<<<< HEAD
-  if ( !hasStartDate() ) {
-    return KDateTime();
-  }
-
-  if ( recurs() && !first && d->mDtRecurrence.isValid() ) {
-    return d->mDtRecurrence;
-  } else {
-    return IncidenceBase::dtStart();
-  }
-=======
-    if (!hasStartDate()) {
-        return KDateTime();
-    }
-    if (recurs() && !first && d->mDtRecurrence.isValid()) {
-        KDateTime dt = d->mDtRecurrence.addDays(dtDue(true).daysTo(IncidenceBase::dtStart()));
-        dt.setTime(IncidenceBase::dtStart().time());
-        return dt;
     } else {
         return IncidenceBase::dtStart();
     }
->>>>>>> 0b276c00
 }
 
 void Todo::setDtStart(const KDateTime &dtStart)
@@ -504,17 +439,10 @@
         return false; // if it's never due, it can't be overdue
     }
 
-<<<<<<< HEAD
-  const bool inPast = allDay() ? dtDue().date() < QDate::currentDate()
-                               : dtDue() < KDateTime::currentUtcDateTime();
-
-  return inPast && !isCompleted();
-=======
-    const bool inPast = allDay() ?
-                        dtDue().date() < QDate::currentDate() :
-                        dtDue() < KDateTime::currentUtcDateTime();
+    const bool inPast = allDay() ? dtDue().date() < QDate::currentDate()
+                        : dtDue() < KDateTime::currentUtcDateTime();
+
     return inPast && !isCompleted();
->>>>>>> 0b276c00
 }
 
 void Todo::setAllDay(bool allday)
@@ -528,42 +456,12 @@
 }
 
 //@cond PRIVATE
-<<<<<<< HEAD
-bool Todo::Private::recurTodo( Todo *todo )
-{
-  if ( todo && todo->recurs() ) {
-    Recurrence *r = todo->recurrence();
-    const KDateTime recurrenceEndDateTime = r->endDateTime();
-    KDateTime nextOccurrenceDateTime = r->getNextDateTime( todo->dtStart() );
-
-    if ( ( r->duration() == -1 ||
-           ( nextOccurrenceDateTime.isValid() && recurrenceEndDateTime.isValid() &&
-             nextOccurrenceDateTime <= recurrenceEndDateTime ) ) ) {
-      // We convert to the same timeSpec so we get the correct .date()
-      const KDateTime rightNow =
-        KDateTime::currentUtcDateTime().toTimeSpec( nextOccurrenceDateTime.timeSpec() );
-      const bool isDateOnly = todo->allDay();
-
-      /* Now we search for the occurrence that's _after_ the currentUtcDateTime, or
-       * if it's dateOnly, the occurrrence that's _during or after today_.
-       * The reason we use "<" for date only, but "<=" for ocurrences with time is that
-       * if it's date only, the user can still complete that ocurrence today, so that's
-       * the current ocurrence that needs completing.
-       */
-      while ( !todo->recursAt( nextOccurrenceDateTime )                ||
-              ( !isDateOnly && nextOccurrenceDateTime <= rightNow )    ||
-              ( isDateOnly && nextOccurrenceDateTime.date() < rightNow.date() ) ) {
-
-        if ( !nextOccurrenceDateTime.isValid() ||
-             ( nextOccurrenceDateTime > recurrenceEndDateTime && r->duration() != -1 ) ) {
-          return false;
-=======
 bool Todo::Private::recurTodo(Todo *todo)
 {
     if (todo && todo->recurs()) {
         Recurrence *r = todo->recurrence();
         const KDateTime recurrenceEndDateTime = r->endDateTime();
-        KDateTime nextOccurrenceDateTime = r->getNextDateTime(todo->dtDue());
+        KDateTime nextOccurrenceDateTime = r->getNextDateTime(todo->dtStart());
 
         if ((r->duration() == -1 ||
                 (nextOccurrenceDateTime.isValid() && recurrenceEndDateTime.isValid() &&
@@ -595,7 +493,6 @@
             todo->setRevision(todo->revision() + 1);
 
             return true;
->>>>>>> 0b276c00
         }
     }
 
@@ -603,41 +500,6 @@
 }
 //@endcond
 
-<<<<<<< HEAD
-bool Todo::accept( Visitor &v, IncidenceBase::Ptr incidence )
-{
-  return v.visit( incidence.staticCast<Todo>() );
-}
-
-KDateTime Todo::dateTime( DateTimeRole role ) const
-{
-  switch ( role ) {
-  case RoleAlarmStartOffset:
-    return dtStart();
-  case RoleAlarmEndOffset:
-    return dtDue();
-  case RoleSort:
-    // Sorting to-dos first compares dtDue, then dtStart if
-    // dtDue doesn't exist
-    return hasDueDate() ? dtDue() : dtStart();
-  case RoleCalendarHashing:
-    return dtDue();
-  case RoleStartTimeZone:
-    return dtStart();
-  case RoleEndTimeZone:
-    return dtDue();
-  case RoleEndRecurrenceBase:
-    return dtDue();
-  case RoleDisplayStart:
-  case RoleDisplayEnd:
-    return dtDue().isValid() ? dtDue() : dtStart();
-  case RoleAlarm:
-    if ( alarms().isEmpty() ) {
-      return KDateTime();
-    } else {
-      Alarm::Ptr alarm = alarms().first();
-      if ( alarm->hasStartOffset() && hasStartDate() ) {
-=======
 bool Todo::accept(Visitor &v, IncidenceBase::Ptr incidence)
 {
     return v.visit(incidence.staticCast<Todo>());
@@ -647,7 +509,6 @@
 {
     switch (role) {
     case RoleAlarmStartOffset:
->>>>>>> 0b276c00
         return dtStart();
     case RoleAlarmEndOffset:
         return dtDue();
@@ -665,7 +526,7 @@
         return dtDue();
     case RoleDisplayStart:
     case RoleDisplayEnd:
-        return dtDue();
+        return dtDue().isValid() ? dtDue() : dtStart();
     case RoleAlarm:
         if (alarms().isEmpty()) {
             return KDateTime();
@@ -709,22 +570,16 @@
 
 void Todo::virtual_hook(int id, void *data)
 {
-<<<<<<< HEAD
-  switch(static_cast<IncidenceBase::VirtualHook>(id)) {
+    switch (static_cast<IncidenceBase::VirtualHook>(id)) {
     case IncidenceBase::SerializerHook:
-      serialize(*reinterpret_cast<QDataStream*>(data));
-    break;
+        serialize(*reinterpret_cast<QDataStream*>(data));
+        break;
     case IncidenceBase::DeserializerHook:
-      deserialize(*reinterpret_cast<QDataStream*>(data));
-    break;
+        deserialize(*reinterpret_cast<QDataStream*>(data));
+        break;
     default:
-      Q_ASSERT(false);
-  }
-=======
-    Q_UNUSED(id);
-    Q_UNUSED(data);
-    Q_ASSERT(false);
->>>>>>> 0b276c00
+        Q_ASSERT(false);
+    }
 }
 
 QLatin1String Todo::mimeType() const
@@ -749,29 +604,21 @@
                                          (recurs() && occurrenceDT.isValid() &&
                                           occurrenceDT < dtDue(false));
 
-<<<<<<< HEAD
-  if ( usesCompletedTaskPixmap ) {
-    return QLatin1String( "task-complete" );
-  } else {
-    return QLatin1String( "view-calendar-tasks" );
-  }
-}
-
-void Todo::serialize( QDataStream &out )
-{
-  Incidence::serialize( out );
-  out << d->mDtDue << d->mDtRecurrence << d->mCompleted << d->mPercentComplete;
-}
-
-void Todo::deserialize( QDataStream &in )
-{
-  Incidence::deserialize( in );
-  in >> d->mDtDue >> d->mDtRecurrence >> d->mCompleted >> d->mPercentComplete;
-=======
     if (usesCompletedTaskPixmap) {
         return QLatin1String("task-complete");
     } else {
         return QLatin1String("view-calendar-tasks");
     }
->>>>>>> 0b276c00
+}
+
+void Todo::serialize(QDataStream &out)
+{
+    Incidence::serialize(out);
+    out << d->mDtDue << d->mDtRecurrence << d->mCompleted << d->mPercentComplete;
+}
+
+void Todo::deserialize(QDataStream &in)
+{
+    Incidence::deserialize(in);
+    in >> d->mDtDue >> d->mDtRecurrence >> d->mCompleted >> d->mPercentComplete;
 }