/*
    Copyright (c) 2006 - 2007 Volker Krause <vkrause@kde.org>

    This library is free software; you can redistribute it and/or modify it
    under the terms of the GNU Library General Public License as published by
    the Free Software Foundation; either version 2 of the License, or (at your
    option) any later version.

    This library is distributed in the hope that it will be useful, but WITHOUT
    ANY WARRANTY; without even the implied warranty of MERCHANTABILITY or
    FITNESS FOR A PARTICULAR PURPOSE.  See the GNU Library General Public
    License for more details.

    You should have received a copy of the GNU Library General Public License
    along with this library; see the file COPYING.LIB.  If not, write to the
    Free Software Foundation, Inc., 51 Franklin Street, Fifth Floor, Boston, MA
    02110-1301, USA.
*/

#ifndef AKONADI_MONITOR_H
#define AKONADI_MONITOR_H

#include <akonadi/collection.h>
#include <akonadi/item.h>

#include <QtCore/QObject>

namespace Akonadi {

class CollectionFetchScope;
class CollectionStatistics;
class Item;
class ItemFetchScope;
class MonitorPrivate;
class Session;

/**
 * @short Monitors an item or collection for changes.
 *
 * The Monitor emits signals if some of these objects are changed or
 * removed or new ones are added to the Akonadi storage.
 *
 * Optionally, the changed objects can be fetched automatically from the server.
 * To enable this, see itemFetchScope() and collectionFetchScope().
 *
 * @todo: distinguish between monitoring collection properties and collection content.
 * @todo: special case for collection content counts changed
 *
 * @author Volker Krause <vkrause@kde.org>
 */
class AKONADI_EXPORT Monitor : public QObject
{
  Q_OBJECT

  public:
    /**
     * Creates a new monitor.
     *
     * @param parent The parent object.
     */
    explicit Monitor( QObject *parent = 0 );

    /**
     * Destroys the monitor.
     */
    virtual ~Monitor();

    /**
     * Sets whether the specified collection shall be monitored for changes.
     *
     * @param collection The collection to monitor.
     *                   If this collection is Collection::root(), all collections
     *                   in the Akonadi storage will be monitored.
     */
    void setCollectionMonitored( const Collection &collection, bool monitored = true );

    /**
     * Sets whether the specified item shall be monitored for changes.
     *
     * @param item The item to monitor.
     */
    void setItemMonitored( const Item &item, bool monitored = true );

    /**
     * Sets whether the specified resource shall be monitored for changes.
     *
     * @param resource The resource identifier.
     */
    void setResourceMonitored( const QByteArray &resource, bool monitored = true );

    /**
     * Sets whether objects of the specified mime type shall be monitored for changes.
     *
     * @param mimetype The mime type to monitor.
     */
    void setMimeTypeMonitored( const QString &mimetype, bool monitored = true );

    /**
     * Sets whether all items shall be monitored.
     */
    void setAllMonitored( bool monitored = true );

    /**
     * Ignores all change notifications caused by the given session.
     *
     * @param session The session you want to ignore.
     */
    void ignoreSession( Session *session );

    /**
     * Enables automatic fetching of changed collections from the Akonadi storage.
     *
     * @param enable @c true enables automatic fetching, @c false disables automatic fetching.
     */
    void fetchCollection( bool enable );

    /**
     * Enables automatic fetching of changed collection statistics information from
     * the Akonadi storage.
     *
     * @param enable @c true to enables automatic fetching, @c false disables automatic fetching.
     */
    void fetchCollectionStatistics( bool enable );

    /**
     * Sets the item fetch scope.
     *
     * Controls how much of an item's data is fetched from the server, e.g.
     * whether to fetch the full item payload or only meta data.
     *
     * @param fetchScope The new scope for item fetch operations.
     *
     * @see itemFetchScope()
     */
    void setItemFetchScope( const ItemFetchScope &fetchScope );

    /**
     * Returns the item fetch scope.
     *
     * Since this returns a reference it can be used to conveniently modify the
     * current scope in-place, i.e. by calling a method on the returned reference
     * without storing it in a local variable. See the ItemFetchScope documentation
     * for an example.
     *
     * @return a reference to the current item fetch scope
     *
     * @see setItemFetchScope() for replacing the current item fetch scope
     */
    ItemFetchScope &itemFetchScope();

    /**
     * Sets the collection fetch scope.
     *
     * Controls which collections are monitored and how much of a collection's data
     * is fetched from the server.
     *
     * @param fetchScope The new scope for collection fetch operations.
     *
     * @see collectionFetchScope()
     * @since 4.4
     */
    void setCollectionFetchScope( const CollectionFetchScope &fetchScope );

    /**
     * Returns the collection fetch scope.
     *
     * Since this returns a reference it can be used to conveniently modify the
     * current scope in-place, i.e. by calling a method on the returned reference
     * without storing it in a local variable. See the CollectionFetchScope documentation
     * for an example.
     *
     * @return a reference to the current collection fetch scope
     *
     * @see setCollectionFetchScope() for replacing the current collection fetch scope
     * @since 4.4
     */
    CollectionFetchScope &collectionFetchScope();


    /**
     * Returns the list of collections being monitored.
     *
     * @since 4.3
     */
    Collection::List collectionsMonitored() const;

    /**
     * Returns the set of items being monitored.
     *
     * @since 4.3
     */
    QList<Item::Id> itemsMonitored() const;

    /**
     * Returns the set of mimetypes being monitored.
     *
     * @since 4.3
     */
    QStringList mimeTypesMonitored() const;

    /**
     * Returns the set of identifiers for resources being monitored.
     *
     * @since 4.3
     */
    QList<QByteArray> resourcesMonitored() const;

    /**
     * Returns true if everything is being monitored.
     *
     * @since 4.3
     */
    bool isAllMonitored() const;

  Q_SIGNALS:
    /**
     * This signal is emitted if a monitored item has changed, e.g. item parts have been modified.
     *
     * @param item The changed item.
     * @param partIdentifiers The identifiers of the item parts that has been changed.
     */
    void itemChanged( const Akonadi::Item &item, const QSet<QByteArray> &partIdentifiers );

    /**
     * This signal is emitted if a monitored item has been moved between two collections
     *
     * @param item The moved item.
     * @param collectionSource The collection the item has been moved from.
     * @param collectionDestination The collection the item has been moved to.
     */
    void itemMoved( const Akonadi::Item &item, const Akonadi::Collection &collectionSource,
                                               const Akonadi::Collection &collectionDestination );

    /**
     * This signal is emitted if an item has been added to a monitored collection in the Akonadi storage.
     *
     * @param item The new item.
     * @param collection The collection the item has been added to.
     */
    void itemAdded( const Akonadi::Item &item, const Akonadi::Collection &collection );

    /**
     * This signal is emitted if
     *   - a monitored item has been removed from the Akonadi storage
     * or
     *   - a item has been removed from a monitored collection.
     *
     * @param item The removed item.
     */
    void itemRemoved( const Akonadi::Item &item ); //TODO remove if we are sure nobody uses it any longer
    void itemRemoved( const Akonadi::Item &item, const Akonadi::Collection &collection );

    /**
     * This signal is emitted if a reference to an item is added to a virtual collection.
     * @param item The linked item.
     * @param collection The collection the item is linked to.
     *
     * @since 4.2
     */
    void itemLinked( const Akonadi::Item &item, const Akonadi::Collection &collection );

    /**
     * This signal is emitted if a reference to an item is removed from a virtual collection.
     * @param item The unlinked item.
     * @param collection The collection the item is unlinked from.
     *
     * @since 4.2
     */
    void itemUnlinked( const Akonadi::Item &item, const Akonadi::Collection &collection );

    /**
     * This signal is emitted if a new collection has been added to a monitored collection in the Akonadi storage.
     *
     * @param collection The new collection.
     * @param parent The parent collection.
     */
    void collectionAdded( const Akonadi::Collection &collection, const Akonadi::Collection &parent );

    /**
     * This signal is emitted if a monitored collection has been changed (properties or content).
     *
     * @param collection The changed collection.
     */
    void collectionChanged( const Akonadi::Collection &collection );

    /**
     * This signals is emitted if a monitored collection has been moved.
     *
     * @param collection The moved collection.
     * @param source The previous parent collection.
     * @param distination The new parent collection.
     */
    void collectionMoved( const Akonadi::Collection &collection, const Akonadi::Collection &source, const Akonadi::Collection &destination );

    /**
     * This signal is emitted if a monitored collection has been removed from the Akonadi storage.
     *
     * @param collection The removed collection.
     */
    void collectionRemoved( const Akonadi::Collection &collection );

    /**
     * This signal is emitted if the statistics information of a monitored collection
     * has changed.
     *
     * @param id The collection identifier of the changed collection.
     * @param statistics The updated collection statistics, invalid if automatic
     *                   fetching of statistics changes is disabled.
     */
    void collectionStatisticsChanged( Akonadi::Collection::Id id,
                                      const Akonadi::CollectionStatistics &statistics );

    /**
     * This signal is emitted if the Monitor starts or stops monitoring @p collection explicitly.
     * @param collection The collection
     * @param monitored Whether the collection is now being monitored or not.
     *
     * @since 4.3
     */
    void collectionMonitored( const Akonadi::Collection &collection, bool monitored );

    /**
     * This signal is emitted if the Monitor starts or stops monitoring @p item explicitly.
     * @param item The item
     * @param monitored Whether the item is now being monitored or not.
     *
     * @since 4.3
     */
    void itemMonitored( const Akonadi::Item &item, bool monitored );

    /**
     * This signal is emitted if the Monitor starts or stops monitoring the resource with the identifier @p identifier explicitly.
     * @param identifier The identifier of the resource.
     * @param monitored Whether the resource is now being monitored or not.
     *
     * @since 4.3
     */
    void resourceMonitored( const QByteArray &identifier, bool monitored );

    /**
     * This signal is emitted if the Monitor starts or stops monitoring @p mimeType explicitly.
     * @param mimeType The mimeType.
     * @param monitored Whether the mimeType is now being monitored or not.
     *
     * @since 4.3
     */
    void mimeTypeMonitored( const QString &mimeType, bool monitored );

    /**
     * This signal is emitted if the Monitor starts or stops monitoring everything.
     * @param monitored Whether everything is now being monitored or not.
     *
     * @since 4.3
     */
    void allMonitored( bool monitored );

  protected:
    //@cond PRIVATE
    MonitorPrivate *d_ptr;
    explicit Monitor( MonitorPrivate *d, QObject *parent = 0 );
    //@endcond

  private:
    Q_DECLARE_PRIVATE( Monitor )

    //@cond PRIVATE
    Q_PRIVATE_SLOT( d_ptr, void slotSessionDestroyed( QObject* ) )
    Q_PRIVATE_SLOT( d_ptr, void slotStatisticsChangedFinished( KJob* ) )
    Q_PRIVATE_SLOT( d_ptr, void slotFlushRecentlyChangedCollections() )
    Q_PRIVATE_SLOT( d_ptr, void slotNotify( const Akonadi::NotificationMessage::List& ) )
<<<<<<< HEAD
    Q_PRIVATE_SLOT( d_ptr, void slotItemJobFinished( KJob* ) )
    Q_PRIVATE_SLOT( d_ptr, void slotCollectionJobFinished( KJob* ) )
=======
>>>>>>> 04e55367
    Q_PRIVATE_SLOT( d_ptr, void dataAvailable() )
    //@endcond
};

}

#endif<|MERGE_RESOLUTION|>--- conflicted
+++ resolved
@@ -368,11 +368,6 @@
     Q_PRIVATE_SLOT( d_ptr, void slotStatisticsChangedFinished( KJob* ) )
     Q_PRIVATE_SLOT( d_ptr, void slotFlushRecentlyChangedCollections() )
     Q_PRIVATE_SLOT( d_ptr, void slotNotify( const Akonadi::NotificationMessage::List& ) )
-<<<<<<< HEAD
-    Q_PRIVATE_SLOT( d_ptr, void slotItemJobFinished( KJob* ) )
-    Q_PRIVATE_SLOT( d_ptr, void slotCollectionJobFinished( KJob* ) )
-=======
->>>>>>> 04e55367
     Q_PRIVATE_SLOT( d_ptr, void dataAvailable() )
     //@endcond
 };
