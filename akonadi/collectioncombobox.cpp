/*
    This file is part of Akonadi Contact.

    Copyright (c) 2007-2009 Tobias Koenig <tokoe@kde.org>

    This library is free software; you can redistribute it and/or modify it
    under the terms of the GNU Library General Public License as published by
    the Free Software Foundation; either version 2 of the License, or (at your
    option) any later version.

    This library is distributed in the hope that it will be useful, but WITHOUT
    ANY WARRANTY; without even the implied warranty of MERCHANTABILITY or
    FITNESS FOR A PARTICULAR PURPOSE.  See the GNU Library General Public
    License for more details.

    You should have received a copy of the GNU Library General Public License
    along with this library; see the file COPYING.LIB.  If not, write to the
    Free Software Foundation, Inc., 51 Franklin Street, Fifth Floor, Boston, MA
    02110-1301, USA.
*/

#include "collectioncombobox.h"

#include "asyncselectionhandler_p.h"

#include <akonadi/changerecorder.h>
#include <akonadi/collectionfetchscope.h>
<<<<<<< HEAD
#include <akonadi/entitymimetypefiltermodel.h>
=======
#include <akonadi/collectionfilterproxymodel.h>
>>>>>>> e7e0a2eb
#include <akonadi/entityrightsfiltermodel.h>
#include <akonadi/entitytreemodel.h>
#include <akonadi/session.h>

#include <kdescendantsproxymodel.h>

#include <QtCore/QAbstractItemModel>

using namespace Akonadi;

class CollectionComboBox::Private
{
  public:
    Private( QAbstractItemModel *customModel, CollectionComboBox *parent )
      : mParent( parent ), mMonitor( 0 ), mModel( 0 )
    {
      QAbstractItemModel *baseModel;

      if ( customModel ) {
        baseModel = customModel;
      } else {
        mMonitor = new Akonadi::ChangeRecorder( mParent );
        mMonitor->fetchCollection( true );
        mMonitor->setCollectionMonitored( Akonadi::Collection::root() );

        mModel = new EntityTreeModel( Session::defaultSession(), mMonitor, mParent );
        mModel->setItemPopulationStrategy( EntityTreeModel::NoItemPopulation );

        KDescendantsProxyModel *proxyModel = new KDescendantsProxyModel( parent );
        proxyModel->setSourceModel( mModel );

        baseModel = proxyModel;
      }

<<<<<<< HEAD
      mMimeTypeFilterModel = new EntityMimeTypeFilterModel( parent );
=======
      mMimeTypeFilterModel = new CollectionFilterProxyModel( parent );
>>>>>>> e7e0a2eb
      mMimeTypeFilterModel->setSourceModel( baseModel );

      mRightsFilterModel = new EntityRightsFilterModel( parent );
      mRightsFilterModel->setSourceModel( mMimeTypeFilterModel );

      mParent->setModel( mRightsFilterModel );

      mSelectionHandler = new AsyncSelectionHandler( mRightsFilterModel, mParent );
      mParent->connect( mSelectionHandler, SIGNAL( collectionAvailable( const QModelIndex& ) ),
                        mParent, SLOT( activated( const QModelIndex& ) ) );

      mParent->connect( mParent, SIGNAL( activated( int ) ),
                        mParent, SLOT( activated( int ) ) );
    }

    ~Private()
    {
      mParent->setModel( 0 );
    }

    void activated( int index );
    void activated( const QModelIndex& index );

    CollectionComboBox *mParent;

    ChangeRecorder *mMonitor;
    EntityTreeModel *mModel;
<<<<<<< HEAD
    EntityMimeTypeFilterModel *mMimeTypeFilterModel;
=======
    CollectionFilterProxyModel *mMimeTypeFilterModel;
>>>>>>> e7e0a2eb
    EntityRightsFilterModel *mRightsFilterModel;
    AsyncSelectionHandler *mSelectionHandler;
};

void CollectionComboBox::Private::activated( int index )
{
  const QModelIndex modelIndex = mParent->model()->index( index, 0 );
  if ( modelIndex.isValid() )
    emit mParent->currentChanged( modelIndex.data( EntityTreeModel::CollectionRole).value<Collection>() );
}

void CollectionComboBox::Private::activated( const QModelIndex &index )
{
  mParent->setCurrentIndex( index.row() );
}


CollectionComboBox::CollectionComboBox( QWidget *parent )
  : KComboBox( parent ), d( new Private( 0, this ) )
{
}

CollectionComboBox::CollectionComboBox( QAbstractItemModel *model, QWidget *parent )
  : KComboBox( parent ), d( new Private( model, this ) )
{
}

CollectionComboBox::~CollectionComboBox()
{
  delete d;
}

void CollectionComboBox::setMimeTypeFilter( const QStringList &contentMimeTypes )
{
  d->mMimeTypeFilterModel->clearFilters();
<<<<<<< HEAD
  d->mMimeTypeFilterModel->addContentMimeTypeInclusionFilters( contentMimeTypes );
=======
  d->mMimeTypeFilterModel->addMimeTypeFilters( contentMimeTypes );
>>>>>>> e7e0a2eb

  if ( d->mMonitor )
    foreach ( const QString &mimeType, contentMimeTypes )
      d->mMonitor->setMimeTypeMonitored( mimeType, true );
}

QStringList CollectionComboBox::mimeTypeFilter() const
{
<<<<<<< HEAD
  return d->mMimeTypeFilterModel->contentMimeTypeInclusionFilters();
=======
  return d->mMimeTypeFilterModel->mimeTypeFilters();
>>>>>>> e7e0a2eb
}

void CollectionComboBox::setAccessRightsFilter( Collection::Rights rights )
{
  d->mRightsFilterModel->setAccessRights( rights );
}

Collection::Rights CollectionComboBox::accessRightsFilter() const
{
  return d->mRightsFilterModel->accessRights();
}

void CollectionComboBox::setDefaultCollection( const Collection &collection )
{
  d->mSelectionHandler->waitForCollection( collection );
}

Akonadi::Collection CollectionComboBox::currentCollection() const
{
  const QModelIndex modelIndex = model()->index( currentIndex(), 0 );
  if ( modelIndex.isValid() )
    return modelIndex.data( Akonadi::EntityTreeModel::CollectionRole ).value<Collection>();
  else
    return Akonadi::Collection();
}

#include "collectioncombobox.moc"<|MERGE_RESOLUTION|>--- conflicted
+++ resolved
@@ -25,11 +25,7 @@
 
 #include <akonadi/changerecorder.h>
 #include <akonadi/collectionfetchscope.h>
-<<<<<<< HEAD
-#include <akonadi/entitymimetypefiltermodel.h>
-=======
 #include <akonadi/collectionfilterproxymodel.h>
->>>>>>> e7e0a2eb
 #include <akonadi/entityrightsfiltermodel.h>
 #include <akonadi/entitytreemodel.h>
 #include <akonadi/session.h>
@@ -64,11 +60,7 @@
         baseModel = proxyModel;
       }
 
-<<<<<<< HEAD
-      mMimeTypeFilterModel = new EntityMimeTypeFilterModel( parent );
-=======
       mMimeTypeFilterModel = new CollectionFilterProxyModel( parent );
->>>>>>> e7e0a2eb
       mMimeTypeFilterModel->setSourceModel( baseModel );
 
       mRightsFilterModel = new EntityRightsFilterModel( parent );
@@ -96,11 +88,7 @@
 
     ChangeRecorder *mMonitor;
     EntityTreeModel *mModel;
-<<<<<<< HEAD
-    EntityMimeTypeFilterModel *mMimeTypeFilterModel;
-=======
     CollectionFilterProxyModel *mMimeTypeFilterModel;
->>>>>>> e7e0a2eb
     EntityRightsFilterModel *mRightsFilterModel;
     AsyncSelectionHandler *mSelectionHandler;
 };
@@ -136,11 +124,7 @@
 void CollectionComboBox::setMimeTypeFilter( const QStringList &contentMimeTypes )
 {
   d->mMimeTypeFilterModel->clearFilters();
-<<<<<<< HEAD
-  d->mMimeTypeFilterModel->addContentMimeTypeInclusionFilters( contentMimeTypes );
-=======
   d->mMimeTypeFilterModel->addMimeTypeFilters( contentMimeTypes );
->>>>>>> e7e0a2eb
 
   if ( d->mMonitor )
     foreach ( const QString &mimeType, contentMimeTypes )
@@ -149,11 +133,7 @@
 
 QStringList CollectionComboBox::mimeTypeFilter() const
 {
-<<<<<<< HEAD
-  return d->mMimeTypeFilterModel->contentMimeTypeInclusionFilters();
-=======
   return d->mMimeTypeFilterModel->mimeTypeFilters();
->>>>>>> e7e0a2eb
 }
 
 void CollectionComboBox::setAccessRightsFilter( Collection::Rights rights )
