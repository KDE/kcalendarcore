--- conflicted
+++ resolved
@@ -54,10 +54,6 @@
      */
     void startDrag( Qt::DropActions supportedActions );
 
-<<<<<<< HEAD
-    bool showDropActionMenu() const;
-    void setShowDropActionMenu( bool );
-=======
     /**
      * Sets whether to @p show the drop action menu on drop operation.
      */
@@ -67,7 +63,6 @@
      * Returns whether the drop action menu is shown on drop operation.
      */
     bool showDropActionMenu() const;
->>>>>>> 92e40831
 
   private:
     Collection currentDropTarget( QDropEvent* event ) const;
