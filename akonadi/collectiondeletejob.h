--- conflicted
+++ resolved
@@ -37,11 +37,7 @@
  * Akonadi::Collection collection = ...
  *
  * Akonadi::CollectionDeleteJob *job = new Akonadi::CollectionDeleteJob( collection );
-<<<<<<< HEAD
- * connect( job, SIGNAL(result(KJob*)), this, SLOT(deletionResult(KJob*)) );
-=======
  * connect( job, SIGNAL( result( KJob* ) ), this, SLOT( deletionResult( KJob* ) ) );
->>>>>>> 30946f0a
  *
  * @endcode
  *
