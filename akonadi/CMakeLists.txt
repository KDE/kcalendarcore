project(akonadi-kde)

add_definitions( -DKDE_DEFAULT_DEBUG_AREA=5250 )

set( CMAKE_CXX_FLAGS "${CMAKE_CXX_FLAGS} ${KDE4_ENABLE_EXCEPTIONS}" )
if(CMAKE_COMPILE_GCOV)
  set( CMAKE_CXX_FLAGS "${CMAKE_CXX_FLAGS} -fprofile-arcs -ftest-coverage")
endif(CMAKE_COMPILE_GCOV)

if (KDE4_BUILD_TESTS)
   # only with this macro the AKONADI_TESTS_EXPORT macro will do something
   add_definitions(-DCOMPILING_TESTS)
add_subdirectory( tests )
endif (KDE4_BUILD_TESTS)

add_definitions( -DQT_NO_CAST_FROM_ASCII )
add_definitions( -DQT_NO_CAST_TO_ASCII )

add_subdirectory( kabc )
add_subdirectory( kmime )
add_subdirectory( contact )

include_directories(
  ${CMAKE_CURRENT_SOURCE_DIR}
  ${CMAKE_CURRENT_BINARY_DIR}
  ${QT_QTDBUS_INCLUDE_DIR}
  ${Boost_INCLUDE_DIR}
  ${KDE4_INCLUDE_DIR}
  ${AKONADI_INCLUDE_DIR}
  ${AKONADI_INCLUDE_DIR}/akonadi/private
)

# libakonadi-kde

set( akonadikde_LIB_SRC
  entity.cpp # keep it at top to not break enable-final
  agentbase.cpp
  agentfilterproxymodel.cpp
  agentinstance.cpp
  agentinstancecreatejob.cpp
  agentinstancemodel.cpp
  agentinstancewidget.cpp
  agentmanager.cpp
  agentsearchinterface.cpp
  agenttype.cpp
  agenttypemodel.cpp
  agenttypewidget.cpp
  agenttypedialog.cpp
  asyncselectionhandler.cpp
  attribute.cpp
  attributefactory.cpp
  cachepolicy.cpp
  cachepolicypage.cpp
  changerecorder.cpp
  collection.cpp
  collectioncombobox.cpp
  collectioncopyjob.cpp
  collectioncreatejob.cpp
  collectiondeletejob.cpp
  collectiondialog.cpp
  collectionfilterproxymodel.cpp
  collectiongeneralpropertiespage.cpp
  collectionfetchjob.cpp
  collectionfetchscope.cpp
  collectionmodel.cpp
  collectionmodel_p.cpp
  collectionmodifyjob.cpp
  collectionmovejob.cpp
  collectionpathresolver.cpp
  collectionpropertiesdialog.cpp
  collectionpropertiespage.cpp
  collectionquotaattribute.cpp
  collectionrequester.cpp
  collectionrightsattribute.cpp
  collectionselectjob.cpp
  collectionstatistics.cpp
  collectionstatisticsdelegate.cpp
  collectionstatisticsjob.cpp
  collectionstatisticsmodel.cpp
  collectionsync.cpp
  collectionview.cpp
  dragdropmanager.cpp
  control.cpp
  entitycache.cpp
  entitydisplayattribute.cpp
  entityhiddenattribute.cpp
  entitylistview.cpp
  entitymimetypefiltermodel.cpp
  entityrightsfiltermodel.cpp
  entitytreemodel.cpp
  entitytreemodel_p.cpp
  entitytreeview.cpp
  entitytreeviewstatesaver.cpp
  erroroverlay.cpp
  exception.cpp
  favoritecollectionsmodel.cpp
  firstrun.cpp
  flatcollectionproxymodel.cpp
  item.cpp
  itemcreatejob.cpp
  itemcopyjob.cpp
  itemdeletejob.cpp
  itemfetchjob.cpp
  itemfetchscope.cpp
  itemmodel.cpp
  itemmonitor.cpp
  itemmovejob.cpp
  itemsearchjob.cpp
  itemserializer.cpp
  itemserializerplugin.cpp
  itemmodifyjob.cpp
  itemsync.cpp
  itemview.cpp
  job.cpp
  kdescendantsproxymodel.cpp
<<<<<<< HEAD
=======
  krecursivefilterproxymodel.cpp
>>>>>>> fbd82a8b
  linkjob.cpp
  mimetypechecker.cpp
  monitor.cpp
  monitor_p.cpp
  partfetcher.cpp
  pastehelper.cpp
  preprocessorbase.cpp
  preprocessorbase_p.cpp
  protocolhelper.cpp
  resourcebase.cpp
  resourcescheduler.cpp
  resourceselectjob.cpp
  resourcesynchronizationjob.cpp
  searchcreatejob.cpp
  selectionproxymodel.cpp
  selftestdialog.cpp
  session.cpp
  servermanager.cpp
  specialcollectionattribute.cpp
  specialcollections.cpp
  specialcollectionshelperjobs.cpp
  specialcollectionsrequestjob.cpp
  standardactionmanager.cpp
  statisticsproxymodel.cpp
  subscriptionjob.cpp
  subscriptionchangeproxymodel.cpp
  subscriptiondialog.cpp
  subscriptionmodel.cpp
  transactionjobs.cpp
  transactionsequence.cpp
  transportresourcebase.cpp
  unlinkjob.cpp
# Temporary until ported to Qt-plugin framework
  pluginloader.cpp
)

# DBus interfaces and adaptors
set(akonadi_xml ${AKONADI_DBUS_INTERFACES_DIR}/org.freedesktop.Akonadi.NotificationManager.xml)
set_source_files_properties(${akonadi_xml} PROPERTIES INCLUDE "notificationmessage_p.h")
qt4_add_dbus_interface( akonadikde_LIB_SRC ${akonadi_xml} notificationmanagerinterface )
qt4_add_dbus_interfaces( akonadikde_LIB_SRC ${AKONADI_DBUS_INTERFACES_DIR}/org.freedesktop.Akonadi.AgentManager.xml )
qt4_add_dbus_interfaces( akonadikde_LIB_SRC ${AKONADI_DBUS_INTERFACES_DIR}/org.freedesktop.Akonadi.Tracer.xml )
qt4_add_dbus_interfaces( akonadikde_LIB_SRC ${AKONADI_DBUS_INTERFACES_DIR}/org.freedesktop.Akonadi.Agent.Control.xml )
qt4_add_dbus_adaptor( akonadikde_LIB_SRC ${AKONADI_DBUS_INTERFACES_DIR}/org.freedesktop.Akonadi.Resource.xml resourcebase.h Akonadi::ResourceBase )
qt4_add_dbus_adaptor( akonadikde_LIB_SRC ${AKONADI_DBUS_INTERFACES_DIR}/org.freedesktop.Akonadi.Preprocessor.xml preprocessorbase_p.h Akonadi::PreprocessorBasePrivate )
qt4_add_dbus_adaptor( akonadikde_LIB_SRC ${AKONADI_DBUS_INTERFACES_DIR}/org.freedesktop.Akonadi.Agent.Status.xml agentbase.h Akonadi::AgentBase )
qt4_add_dbus_adaptor( akonadikde_LIB_SRC ${AKONADI_DBUS_INTERFACES_DIR}/org.freedesktop.Akonadi.Agent.Control.xml agentbase.h Akonadi::AgentBase )
qt4_add_dbus_adaptor( akonadikde_LIB_SRC interfaces/org.freedesktop.Akonadi.Resource.Transport.xml transportresourcebase_p.h Akonadi::TransportResourceBasePrivate )
qt4_add_dbus_adaptor( akonadikde_LIB_SRC interfaces/org.freedesktop.Akonadi.Agent.Search.xml agentsearchinterface_p.h Akonadi::AgentSearchInterfacePrivate )

kde4_add_ui_files( akonadikde_LIB_SRC
  cachepolicypage.ui
  collectiongeneralpropertiespage.ui
  subscriptiondialog.ui
  controlprogressindicator.ui
  selftestdialog.ui
)

kde4_add_library( akonadi-kde SHARED ${akonadikde_LIB_SRC} )

macro_ensure_version( "4.2.0" ${KDE_VERSION} KDE_IS_AT_LEAST_42 )

target_link_libraries( akonadi-kde ${KDE4_SOLID_LIBS} ${QT_QTNETWORK_LIBRARY} ${QT_QTDBUS_LIBRARY} ${QT_QTSQL_LIBRARY} ${KDE4_KDEUI_LIBS} ${KDE4_KIO_LIBS} ${AKONADI_COMMON_LIBRARIES} )
set( AKONADI_KDE_DEPS ${KDE4_KDEUI_LIBS} ${QT_QTDBUS_LIBRARY} ${QT_QTCORE_LIBRARY} )

if(${KDE_IS_AT_LEAST_42})
target_link_libraries( akonadi-kde LINK_INTERFACE_LIBRARIES ${AKONADI_KDE_DEPS})
else(${KDE_IS_AT_LEAST_42})
target_link_libraries( akonadi-kde ${AKONADI_KDE_DEPS})
endif(${KDE_IS_AT_LEAST_42})


set_target_properties( akonadi-kde PROPERTIES VERSION ${GENERIC_LIB_VERSION} SOVERSION ${GENERIC_LIB_SOVERSION} )
install( TARGETS akonadi-kde EXPORT kdepimlibsLibraryTargets  ${INSTALL_TARGETS_DEFAULT_ARGS} )

########### install files ###############

install( FILES
  akonadi_export.h
  agentbase.h
  agentfilterproxymodel.h
  agentinstance.h
  agentinstancecreatejob.h
  agentinstancemodel.h
  agentinstancewidget.h
  agentmanager.h
  agentsearchinterface.h
  agenttype.h
  agenttypemodel.h
  agenttypewidget.h
  agenttypedialog.h
  attribute.h
  attributefactory.h
  cachepolicy.h
  changerecorder.h
  collection.h
  collectioncombobox.h
  collectioncopyjob.h
  collectioncreatejob.h
  collectiondeletejob.h
  collectiondialog.h
  collectionfilterproxymodel.h
  collectionfetchjob.h
  collectionfetchscope.h
  collectionmodel.h
  collectionmodifyjob.h
  collectionmovejob.h
  collectionpropertiesdialog.h
  collectionpropertiespage.h
  collectionquotaattribute.h
  collectionrequester.h
  collectionstatisticsdelegate.h
  collectionstatisticsmodel.h
  collectionstatistics.h
  collectionstatisticsjob.h
  collectionview.h
  control.h
  entity.h
  entitydisplayattribute.h
  entityhiddenattribute.h
  entitylistview.h
  entitymimetypefiltermodel.h
# Made private in 4.4 -- Stephen Kelly.
#  entityrightsfiltermodel.h
  entitytreemodel.h
  entitytreeview.h
  entitytreeviewstatesaver.h
  exception.h
  favoritecollectionsmodel.h
  item.h
  itemcreatejob.h
  itemcopyjob.h
  itemdeletejob.h
  itemfetchjob.h
  itemfetchscope.h
  itemmodel.h
  itemmodifyjob.h
  itemmonitor.h
  itemmovejob.h
  itempayloadinternals_p.h
  itemsearchjob.h
  itemserializerplugin.h
  itemsync.h
  itemview.h
  job.h
  linkjob.h
  mimetypechecker.h
  monitor.h
  partfetcher.h
  preprocessorbase.h
  qtest_akonadi.h
  resourcebase.h
  resourcesynchronizationjob.h
  searchcreatejob.h
  selectionproxymodel.h
  session.h
  servermanager.h
  specialcollections.h
  specialcollectionsrequestjob.h
  standardactionmanager.h
  statisticsproxymodel.h
  transactionjobs.h
  transactionsequence.h
  transportresourcebase.h
  unlinkjob.h
  DESTINATION ${INCLUDE_INSTALL_DIR}/akonadi COMPONENT Devel
)

install( FILES
   collectionpathresolver_p.h collectionutils_p.h
   DESTINATION ${INCLUDE_INSTALL_DIR}/akonadi/private COMPONENT Devel
   )

install( FILES
  kcfg2dbus.xsl
  DESTINATION ${DATA_INSTALL_DIR}/akonadi-kde
)<|MERGE_RESOLUTION|>--- conflicted
+++ resolved
@@ -113,10 +113,7 @@
   itemview.cpp
   job.cpp
   kdescendantsproxymodel.cpp
-<<<<<<< HEAD
-=======
   krecursivefilterproxymodel.cpp
->>>>>>> fbd82a8b
   linkjob.cpp
   mimetypechecker.cpp
   monitor.cpp
