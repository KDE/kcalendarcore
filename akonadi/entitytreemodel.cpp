--- conflicted
+++ resolved
@@ -943,11 +943,8 @@
             this, SLOT( monitoredItemUnlinked( const Akonadi::Item&, const Akonadi::Collection& )));
   }
 
-<<<<<<< HEAD
-=======
   d->m_monitor->d_ptr->useRefCounting = ( strategy == LazyPopulation );
 
->>>>>>> ba01d010
   clearAndReset();
 }
 
