/*
    Copyright (c) 2007 Volker Krause <vkrause@kde.org>

    This library is free software; you can redistribute it and/or modify it
    under the terms of the GNU Library General Public License as published by
    the Free Software Foundation; either version 2 of the License, or (at your
    option) any later version.

    This library is distributed in the hope that it will be useful, but WITHOUT
    ANY WARRANTY; without even the implied warranty of MERCHANTABILITY or
    FITNESS FOR A PARTICULAR PURPOSE.  See the GNU Library General Public
    License for more details.

    You should have received a copy of the GNU Library General Public License
    along with this library; see the file COPYING.LIB.  If not, write to the
    Free Software Foundation, Inc., 51 Franklin Street, Fifth Floor, Boston, MA
    02110-1301, USA.
*/

#ifndef AKONADI_SESSION_P_H
#define AKONADI_SESSION_P_H

#include "session.h"
#include "imapparser_p.h"

#include <QtNetwork/QLocalSocket>

#include <QtCore/QQueue>
#include <QtCore/QSettings>
#include <QtCore/QThreadStorage>

class QLocalSocket;

namespace Akonadi {

/**
 * @internal
 */
class SessionPrivate
{
  public:
    SessionPrivate( Session *parent )
      : mParent( parent ), mConnectionSettings( 0 ), protocolVersion( 0 )
    {
      parser = new ImapParser();
    }

    ~SessionPrivate()
    {
      delete parser;
      delete mConnectionSettings;
    }

    void startNext();
    void reconnect();
    void socketDisconnected();
    void socketError( QLocalSocket::LocalSocketError error );
    void dataReceived();
    void doStartNext();
    void startJob( Job* job );
    void jobDone( KJob* job );
    void jobWriteFinished( Akonadi::Job* job );
    void jobDestroyed( QObject *job );

    bool canPipelineNext();

    /**
     * Creates a new default session for this thread with
     * the given @p sessionId. The session can be accessed
     * later by defaultSession().
     *
     * You only need to call this method if you want that the
     * default session has a special custom id, otherwise a random unique
     * id is used automatically.
     */
    static void createDefaultSession( const QByteArray &sessionId );

    /**
      Associates the given Job object with this session.
    */
    void addJob( Job* job );

    /**
      Returns the next IMAP tag.
    */
    int nextTag();

    /**
      Sends the given raw data.
    */
    void writeData( const QByteArray &data );

<<<<<<< HEAD
    static int minimumProtocolVersion() { return 21; }
=======
    static int minimumProtocolVersion() { return 22; }
>>>>>>> b9700b99

    Session *mParent;
    QByteArray sessionId;
    QSettings *mConnectionSettings;
    QLocalSocket* socket;
    bool connected;
    int theNextTag;
    int protocolVersion;

    // job management
    QQueue<Job*> queue;
    QQueue<Job*> pipeline;
    Job* currentJob;
    bool jobRunning;

    // parser stuff
    ImapParser *parser;
};

}

#endif<|MERGE_RESOLUTION|>--- conflicted
+++ resolved
@@ -90,11 +90,7 @@
     */
     void writeData( const QByteArray &data );
 
-<<<<<<< HEAD
-    static int minimumProtocolVersion() { return 21; }
-=======
     static int minimumProtocolVersion() { return 22; }
->>>>>>> b9700b99
 
     Session *mParent;
     QByteArray sessionId;
