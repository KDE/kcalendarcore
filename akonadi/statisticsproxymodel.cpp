--- conflicted
+++ resolved
@@ -304,11 +304,7 @@
 
   QModelIndexList list;
   QModelIndex proxyIndex;
-<<<<<<< HEAD
-  foreach ( const QModelIndex idx, sourceModel()->match( mapToSource( start ), role, value, hits, flags ) ) {
-=======
   foreach ( const QModelIndex &idx, sourceModel()->match( mapToSource( start ), role, value, hits, flags ) ) {
->>>>>>> 92e40831
     proxyIndex = mapFromSource( idx );
     if ( proxyIndex.isValid() )
       list << proxyIndex;
