/*
    Copyright (c) 2008 Stephen Kelly <steveire@gmail.com>

    This library is free software; you can redistribute it and/or modify it
    under the terms of the GNU Library General Public License as published by
    the Free Software Foundation; either version 2 of the License, or (at your
    option) any later version.

    This library is distributed in the hope that it will be useful, but WITHOUT
    ANY WARRANTY; without even the implied warranty of MERCHANTABILITY or
    FITNESS FOR A PARTICULAR PURPOSE.  See the GNU Library General Public
    License for more details.

    You should have received a copy of the GNU Library General Public License
    along with this library; see the file COPYING.LIB.  If not, write to the
    Free Software Foundation, Inc., 51 Franklin Street, Fifth Floor, Boston, MA
    02110-1301, USA.
*/

#ifndef AKONADI_ENTITYTREEMODEL_H
#define AKONADI_ENTITYTREEMODEL_H

#include "akonadi_export.h"

#include <akonadi/collection.h>
#include <akonadi/item.h>

#include <QtCore/QAbstractItemModel>
#include <QtCore/QStringList>

namespace Akonadi
{

class ChangeRecorder;
class CollectionStatistics;
class Item;
class ItemFetchScope;
class Monitor;
class Session;

class EntityTreeModelPrivate;

/**
 * @short A model for collections and items together.
 *
 * Akonadi models and views provide a high level way to interact with the akonadi server.
 * Most applications will use these classes.
 *
 * Models provide an interface for viewing, deleting and moving Items and Collections.
 * Additionally, the models are updated automatically if another application changes the
 * data or inserts of deletes items etc.
 *
 * @note The EntityTreeModel should be used with the EntityTreeView or the EntityListView class
 * either directly or indirectly via proxy models.
 *
<<<<<<< HEAD
 * The responsibilities which fall to the application developer are
 * - Configuring the ChangeRecorder and EntityTreeModel
 * - Making use of this class via proxy models
 * - Subclassing for type specific display information
 *
 * <h3>Creating and configuring the EntityTreeModel</h3>
 *
 * This class is a wrapper around a Akonadi::ChangeRecorder object. The model represents a
 * part of the collection and item tree configured in the ChangeRecorder.
 *
 * The following code creates a model which fetches items and collections relevant to
 * addressees (contacts), and automatically manages keeping the items up to date.
=======
 * <h3>Retrieving Collections and Items from the model</h3>
 *
 * If you want to retrieve and Item or Collection from the model, and already have a valid
 * QModelIndex for the correct row, the Collection can be retrieved like this:
 *
 * @code
 * Collection col = index.data( EntityTreeModel::CollectionRole ).value<Collection>();
 * @endcode
 *
 * And similarly for Items. This works even if there is a proxy model between the calling code
 * and the EntityTreeModel.
 *
 * If you want to retrieve a Collection for a particular Collection::Id  and you do not yet
 * have a valid QModelIndex, use match:
>>>>>>> e7e0a2eb
 *
 * @code
 * QModelIndexList list = model->match(QModelIndex(), CollectionIdRole, id);
 * if (list.isEmpty())
 *   return; // A Collection with that Id is not in the model.
 * Q_ASSERT( list.size() == 1 ); // Otherwise there must be only one instance of it.
 * Collection col = list.at( 0 ).data( EntityTreeModel::CollectionRole ).value<Collection>();
 * @endcode
 *
 * Not that a single Item may appear multiple times in a model, so the list size may not be 1
 * if it is not empty in that case, so the Q_ASSERT should not be used.
 * @see virtual-collections
 *
<<<<<<< HEAD
 *   ChangeRecorder *changeRecorder = new ChangeRecorder( this );
 *   changeRecorder->setCollectionMonitored( Collection::root() );
 *   changeRecorder->setMimeTypeMonitored( KABC::addresseeMimeType() );
 *
=======
 * <h3>Using EntityTreeModel in your application</h3>
 *
 * The responsibilities which fall to the application developer are
 * - Configuring the ChangeRecorder and EntityTreeModel
 * - Making use of this class via proxy models
 * - Subclassing for type specific display information
 *
 * <h3>Creating and configuring the EntityTreeModel</h3>
 *
 * This class is a wrapper around a Akonadi::ChangeRecorder object. The model represents a
 * part of the collection and item tree configured in the ChangeRecorder.
 *
 * The following code creates a model which fetches items and collections relevant to
 * addressees (contacts), and automatically manages keeping the items up to date.
 *
 * @code
 *
 *   ChangeRecorder *changeRecorder = new ChangeRecorder( this );
 *   changeRecorder->setCollectionMonitored( Collection::root() );
 *   changeRecorder->setMimeTypeMonitored( KABC::addresseeMimeType() );
 *
>>>>>>> e7e0a2eb
 *   EntityTreeModel *model = new EntityTreeModel( session, changeRecorder, this );
 *
 *   EntityTreeView *view = new EntityTreeView( this );
 *   view->setModel( model );
 *
 * @endcode
 *
 * The EntityTreeModel will show items of a different type by changing the line
 *
 * @code
 * changeRecorder->setMimeTypeMonitored( KABC::addresseeMimeType() );
 * @endcode
 *
 * to a different mimetype. KABC::addresseeMimeType() is an alias for "text/directory". If changed to KMime::Message::mimeType()
 * (an alias for "message/rfc822") the model would instead contain emails. The model can be configured to contain items of any mimetype
 * known to %Akonadi.
 *
 * @see akonadi-mimetypes.
 *
 * The EntityTreeModel can be further configured for certain behaviours such as fetching of collections and items.
 *
 * The model can be configured to not fetch items into the model (ie, fetch collections only) by setting
 *
 * @code
 * entityTreeModel->setItemPopulationStrategy( EntityTreeModel::NoItemPopulation );
 * @endcode
 *
 * The items may be fetched lazily, i.e. not inserted into the model until request by the user for performance reasons.
 *
 * The Collection tree is always built immediately.
 *
 * @code
 * entityTreeModel->setItemPopulationStrategy( EntityTreeModel::LazyPopulation );
 * @endcode
 *
 * This will typically be used with a MimeTypeFilterProxyModel in a configuration such as KMail4.5 or AkonadiConsole.
 *
 * @see lazy-model-population
 *
 * It is also possible to show the root Collection as part of the selectable model:
 *
 * @code
 * entityTree->setIncludeRootCollection(true);
 * @endcode
 *
 *
 * By default the displayed name of the root collection is '[*]', because it doesn't require i18n, and is generic. It can be changed too.
 *
 * @code
 * entityTree->setIncludeRootCollection(true);
 * entityTree->setRootCollectionDisplayName(i18nc("Name of top level for all addressbooks in the application", "[All AddressBooks]"))
 * @endcode
 *
 * This feature is used in KAddressBook.
 *
 * <h2>Using EntityTreeModel with Proxy models</h2>
 *
 * An Akonadi::SelectionProxyModel can be used to simplify managing selection in one view through multiple proxy models to a representation in another view.
 * The selectionModel of the initial view is used to create a proxied model which filters out anything not related to the current selection.
 *
 * @code
 * // ... create an EntityTreeModel
 *
 * collectionTree = new MimeTypeFilterProxyModel(this);
 * collectionTree->setSourceModel(entityTreeModel);
 *
 * // Include only collections in this proxy model.
 * collectionTree->addMimeTypeInclusionFilter( Collection::mimeType() );
 * collectionTree->setHeaderGroup( EntityTreeModel::CollectionTreeHeaders );
 *
 * treeview->setModel(collectionTree);
 *
 * // SelectionProxyModel can handle complex selections:
 * treeview->setSelectionMode( QAbstractItemView::ExtendedSelection );
 *
 * SelectionProxyModel *selProxy = new SelectionProxyModel( treeview->selectionModel(), this );
 * selProxy->setSourceModel( entityTreeModel );
 *
 * itemList = new MimeTypeFilterProxyModel( this );
 * itemList->setSourceModel( selProxy );
 *
 * // Filter out collections. Show only items.
 * itemList->addMimeTypeExclusionFilter( Collection::mimeType() );
 * itemList->setHeaderGroup( EntityTreeModel::ItemListHeaders );
 *
 * EntityTreeView *itemView = new EntityTreeView( splitter );
 * itemView->setModel( itemList );
 * @endcode
 *
 * The SelectionProxyModel can handle complex selections.
 *
 * See the KSelectionProxyModel documentation for the valid configurations of a Akonadi::SelectionProxyModel.
 *
 * Obviously, the SelectionProxyModel may be used in a view, or further processed with other proxy models. Typically, the result
 * from this model will be further filtered to remove collections from the item list as in the above example.
 *
 * There are several advantages of using EntityTreeModel with the SelectionProxyModel, namely the items can be fetched and cached
 * instead of being fetched many times, and the chain of proxies from the core model to the view is automatically handled. There is
 * no need to manage all the mapToSource and mapFromSource calls manually.
 *
 * A KDescendantsProxyModel can be used to represent all descendants of a model as a flat list.
 * For example, to show all descendant items in a selected Collection in a list:
 * @code
 * collectionTree = new MimeTypeFilterProxyModel( this );
 * collectionTree->setSourceModel( entityTreeModel );
 *
 * // Include only collections in this proxy model.
 * collectionTree->addMimeTypeInclusionFilter( Collection::mimeType() );
 * collectionTree->setHeaderGroup( EntityTreeModel::CollectionTreeHeaders );
 *
 * treeview->setModel( collectionTree );
 *
 * SelectionProxyModel *selProxy = new SelectionProxyModel( treeview->selectionModel(), this );
 * selProxy->setSourceModel( entityTreeModel );
 *
 * descendedList = new DescendantEntitiesProxyModel( this );
 * descendedList->setSourceModel( selProxy );
 *
 * itemList = new MimeTypeFilterProxyModel( this );
 * itemList->setSourceModel( descendedList );
 *
 * // Exclude collections from the list view.
 * itemList->addMimeTypeExclusionFilter( Collection::mimeType() );
 * itemList->setHeaderGroup( EntityTreeModel::ItemListHeaders );
 *
 * listView = new EntityTreeView( this );
 * listView->setModel( itemList );
 * @endcode
 *
 *
 * Note that it is important in this case to use the DescendantEntitesProxyModel before the MimeTypeFilterProxyModel.
 * Otherwise, by filtering out the collections first, you would also be filtering out their child items.
 *
 * This pattern is used in KAddressBook.
 *
 * It would not make sense to use a KDescendantsProxyModel with LazyPopulation.
 *
 * <h3>Subclassing EntityTreeModel</h3>
 *
 * Usually an application will create a subclass of an EntityTreeModel and use that in several views via proxy models.
 *
 * The subclassing is necessary in order for the data in the model to have type-specific representation in applications
 *
 * For example, the headerData for an EntityTreeModel will be different depending on whether it is in a view showing only Collections
 * in which case the header data should be "AddressBooks" for example, or only Items, in which case the headerData would be
 * for example "Family Name", "Given Name" and "Email addres" for contacts or "Subject", "Sender", "Date" in the case of emails.
 *
 * Additionally, the actual data shown in the rows of the model should be type specific.
 *
 * In summary, it must be possible to have different numbers of columns, different data in hte rows of those columns, and different
 * titles for each column depending on the contents of the view.
 *
 * The way this is accomplished is by using the MimeTypeFilterProxyModel for splitting the model into a "CollectionTree" and an "Item List"
 * as in the above example, and using a type-specifc EntityTreeModel subclass to return the type-specific data, typically for only one type (for example, contacts or emails).
 *
 * The following protected virtual methods should be implemented in the subclass:
 * - int entityColumnCount( HeaderGroup headerGroup ) const;
 * -- Implement to return the number of columns for a HeaderGroup. If the HeaderGroup is CollectionTreeHeaders, return the number of columns to display for the
 *    Collection tree, and if it is ItemListHeaders, return the number of colums to display for the item. In the case of addressee, this could be for example,
 *    two (for given name and family name) or for emails it could be three (for subject, sender, date). This is a decision of the subclass implementor.
 * - QVariant entityHeaderData( int section, Qt::Orientation orientation, int role, HeaderGroup headerGroup ) const;
 * -- Implement to return the data for each section for a HeaderGroup. For example, if the header group is CollectionTreeHeaders in a contacts model,
 *    the string "Address books" might be returned for column 0, whereas if the headerGroup is ItemListHeaders, the strings "Given Name", "Family Name",
 *    "Email Address" might be returned for the columns 0, 1, and 2.
 * - QVariant entityData( const Collection &collection, int column, int role = Qt::DisplayRole ) const;
 * -- Implement to return data for a particular Collection. Typically this will be the name of the collection or the EntityDisplayAttribute
 * - QVariant entityData( const Item &item, int column, int role = Qt::DisplayRole ) const;
 * -- Implement to return the data for a particular item and column. In the case of email for example, this would be the actual subject, sender and date of the email.
 *
 * The application writer must then properly configure proxy models for the views, so that the correct data is shown in the correct view.
 * That is the purpose of these lines in the above example
 *
 * @code
 * collectionTree->setHeaderGroup( EntityTreeModel::CollectionTreeHeaders );
 * itemList->setHeaderGroup( EntityTreeModel::ItemListHeaders );
 * @endcode
 *
 * @author Stephen Kelly <steveire@gmail.com>
 * @since 4.4
 */
class AKONADI_EXPORT EntityTreeModel : public QAbstractItemModel
{
  Q_OBJECT

  public:
    /**
     * Describes the roles for items. Roles for collections are defined by the superclass.
     */
    enum Roles {
      //sebsauer, 2009-05-07; to be able here to keep the akonadi_next EntityTreeModel compatible with
      //the akonadi_old ItemModel and CollectionModel, we need to use the same int-values for
      //ItemRole, ItemIdRole and MimeTypeRole like the Akonadi::ItemModel is using and the same
      //CollectionIdRole and CollectionRole like the Akonadi::CollectionModel is using.
      ItemIdRole = Qt::UserRole + 1,          ///< The item id
      ItemRole = Qt::UserRole + 2,            ///< The Item
      MimeTypeRole = Qt::UserRole + 3,        ///< The mimetype of the entity

      CollectionIdRole = Qt::UserRole + 10,   ///< The collection id.
      CollectionRole = Qt::UserRole + 11,     ///< The collection.

      RemoteIdRole,                           ///< The remoteId of the entity
      CollectionChildOrderRole,               ///< Ordered list of child items if available
      AmazingCompletionRole,                  ///< Role used to implement amazing completion
      ParentCollectionRole,                   ///< The parent collection of the entity
      ColumnCountRole,                        ///< @internal Used by proxies to determine the number of columns for a header group.
      LoadedPartsRole,                        ///< Parts available in the model for the item
      AvailablePartsRole,                     ///< Parts available in the Akonadi server for the item
      SessionRole,                            ///< @internal The Session used by this model
      CollectionRefRole,                      ///< @internal Used to increase the reference count on a Collection
      CollectionDerefRole,                    ///< @internal Used to decrease the reference count on a Collection
      PendingCutRole,                         ///< @internal Used to indicate items which are to be cut
      UserRole = Qt::UserRole + 1000,         ///< Role for user extensions.
      TerminalUserRole = 10000                ///< Last role for user extensions. Don't use a role beyond this or headerData will break.
    };

    /**
     * Describes what header information the model shall return.
     */
    enum HeaderGroup {
      EntityTreeHeaders,      ///< Header information for a tree with collections and items
      CollectionTreeHeaders,  ///< Header information for a collection-only tree
      ItemListHeaders,        ///< Header information for a list of items
      UserHeaders = 1000      ///< Last header information for submodel extensions
    };

    /**
     * Creates a new entity tree model.
     *
     * @param session The Session to use to communicate with Akonadi.
     * @param monitor The ChangeRecorder whose entities should be represented in the model.
     * @param parent The parent object.
     */
    EntityTreeModel( Session *session, ChangeRecorder *monitor, QObject *parent = 0 );

    /**
     * Destroys the entity tree model.
     */
    virtual ~EntityTreeModel();

    /**
     * Describes how the model should populated its items.
     */
    enum ItemPopulationStrategy {
      NoItemPopulation,    ///< Do not include items in the model.
      ImmediatePopulation, ///< Retrieve items immediately when their parent is in the model. This is the default.
      LazyPopulation       ///< Fetch items only when requested (using canFetchMore/fetchMore)
    };

    /**
      Some Entities are hidden in the model, but exist for internal purposes, for example, custom object
      directories in groupware resources.

      They are hidden by default, but can be shown by setting @p show to true.

      Most applications will not need to use this feature.
    */
    void setShowSystemEntities( bool show );

    /**
      @returns True if internal system entities are shown, and false otherwise.
    */
    bool systemEntitiesShown() const;

    /**
     * Sets the item population @p strategy of the model.
     */
    void setItemPopulationStrategy( ItemPopulationStrategy strategy );

    /**
     * Returns the item population strategy of the model.
     */
    ItemPopulationStrategy itemPopulationStrategy() const;

    /**
     * Sets whether the root collection shall be provided by the model.
     *
     * @see setRootCollectionDisplayName()
     */
    void setIncludeRootCollection( bool include );

    /**
     * Returns whether the root collection is provided by the model.
     */
    bool includeRootCollection() const;

    /**
     * Sets the display @p name of the root collection of the model.
     * The default display name is "[*]".
     *
     * @note The display name for the root collection is only used if
     *       the root collection has been included with setIncludeRootCollection().
     */
    void setRootCollectionDisplayName( const QString &name );

    /**
     * Returns the display name of the root collection.
     */
    QString rootCollectionDisplayName() const;

    /**
     * Describes what collections shall be fetched by and represent in the model.
     */
    enum CollectionFetchStrategy {
      FetchNoCollections,               ///< Fetches nothing. This creates an empty model.
      FetchFirstLevelChildCollections,  ///< Fetches first level collections in the root collection.
      FetchCollectionsRecursive         ///< Fetches collections in the root collection recursively. This is the default.
    };

    /**
     * Sets the collection fetch @p strategy of the model.
     */
    void setCollectionFetchStrategy( CollectionFetchStrategy strategy );

    /**
     * Returns the collection fetch strategy of the model.
     */
    CollectionFetchStrategy collectionFetchStrategy() const;

<<<<<<< HEAD
    /**
     * Returns the model index for the given @p collection.
     */
    QModelIndex indexForCollection( const Collection &collection ) const;

    /**
     * Returns the model indexes for the given @p item.
     */
    QModelIndexList indexesForItem( const Item &item ) const;

    /**
     * Returns the collection for the given collection @p id.
     */
    Collection collectionForId( Collection::Id id ) const;

    /**
     * Returns the item for the given item @p id.
     */
    Item itemForId( Item::Id id ) const;

=======
>>>>>>> e7e0a2eb
    virtual int columnCount( const QModelIndex & parent = QModelIndex() ) const;
    virtual int rowCount( const QModelIndex & parent = QModelIndex() ) const;

    virtual QVariant data( const QModelIndex & index, int role = Qt::DisplayRole ) const;
    virtual QVariant headerData( int section, Qt::Orientation orientation, int role = Qt::DisplayRole ) const;

    virtual Qt::ItemFlags flags( const QModelIndex &index ) const;
    virtual QStringList mimeTypes() const;

    virtual Qt::DropActions supportedDropActions() const;
    virtual QMimeData *mimeData( const QModelIndexList &indexes ) const;
    virtual bool dropMimeData( const QMimeData *data, Qt::DropAction action, int row, int column, const QModelIndex &parent );
    virtual bool setData( const QModelIndex &index, const QVariant &value, int role = Qt::EditRole );

    virtual QModelIndex index( int row, int column, const QModelIndex & parent = QModelIndex() ) const;
    virtual QModelIndex parent( const QModelIndex & index ) const;

    // TODO: Review the implementations of these. I think they could be better.
    virtual bool canFetchMore( const QModelIndex & parent ) const;
    virtual void fetchMore( const QModelIndex & parent );
    virtual bool hasChildren( const QModelIndex &parent = QModelIndex() ) const;

    /**
     * Reimplemented to handle the AmazingCompletionRole.
     */
    virtual QModelIndexList match( const QModelIndex& start, int role, const QVariant& value, int hits = 1, Qt::MatchFlags flags = Qt::MatchFlags( Qt::MatchStartsWith | Qt::MatchWrap ) ) const;

  protected:
    /**
     * Clears and resets the model. Always call this instead of the reset method in the superclass.
     * Using the reset method will not reliably clear or refill the model.
     */
    void clearAndReset();

    /**
     * Provided for convenience of subclasses.
     */
    virtual QVariant entityData( const Item &item, int column, int role = Qt::DisplayRole ) const;

    /**
     * Provided for convenience of subclasses.
     */
    virtual QVariant entityData( const Collection &collection, int column, int role = Qt::DisplayRole ) const;

    /**
     * Reimplement this to provide different header data. This is needed when using one model
     * with multiple proxies and views, and each should show different header data.
     */
    virtual QVariant entityHeaderData( int section, Qt::Orientation orientation, int role, HeaderGroup headerGroup ) const;
<<<<<<< HEAD

    virtual int entityColumnCount( HeaderGroup headerGroup ) const;
=======

    virtual int entityColumnCount( HeaderGroup headerGroup ) const;

    /**
     * Reimplement this in a subclass to return true if @p item matches @p value with @p flags in the AmazingCompletionRole.
     */
    virtual bool entityMatch( const Item &item, const QVariant &value, Qt::MatchFlags flags ) const;

    /**
     * Reimplement this in a subclass to return true if @p collection matches @p value with @p flags in the AmazingCompletionRole.
     */
    virtual bool entityMatch( const Collection &collection, const QVariant &value, Qt::MatchFlags flags ) const;

>>>>>>> e7e0a2eb

  private:
    //@cond PRIVATE
    Q_DECLARE_PRIVATE( EntityTreeModel )
    EntityTreeModelPrivate * const d_ptr;

    // Make these private, they shouldn't be called by applications
    virtual bool insertRows( int , int, const QModelIndex& = QModelIndex() );
    virtual bool insertColumns( int, int, const QModelIndex& = QModelIndex() );
    virtual bool removeColumns( int, int, const QModelIndex& = QModelIndex() );
    virtual bool removeRows( int, int, const QModelIndex & = QModelIndex() );

    Q_PRIVATE_SLOT( d_func(), void monitoredCollectionStatisticsChanged( Akonadi::Collection::Id,
                                                                         const Akonadi::CollectionStatistics& ) )

    Q_PRIVATE_SLOT( d_func(), void startFirstListJob() )
    // Q_PRIVATE_SLOT( d_func(), void slotModelReset() )

    // TODO: Can I merge these into one jobResult slot?
    Q_PRIVATE_SLOT( d_func(), void fetchJobDone( KJob *job ) )
    Q_PRIVATE_SLOT( d_func(), void pasteJobDone( KJob *job ) )
    Q_PRIVATE_SLOT( d_func(), void updateJobDone( KJob *job ) )

    Q_PRIVATE_SLOT( d_func(), void itemsFetched( Akonadi::Item::List ) )
    Q_PRIVATE_SLOT( d_func(), void collectionsFetched( Akonadi::Collection::List ) )
    Q_PRIVATE_SLOT( d_func(), void topLevelCollectionsFetched( Akonadi::Collection::List ) )
    Q_PRIVATE_SLOT( d_func(), void ancestorsFetched( Akonadi::Collection::List ) )

    Q_PRIVATE_SLOT( d_func(), void monitoredMimeTypeChanged( const QString&, bool ) )

    Q_PRIVATE_SLOT( d_func(), void monitoredCollectionAdded( const Akonadi::Collection&, const Akonadi::Collection& ) )
    Q_PRIVATE_SLOT( d_func(), void monitoredCollectionRemoved( const Akonadi::Collection& ) )
    Q_PRIVATE_SLOT( d_func(), void monitoredCollectionChanged( const Akonadi::Collection& ) )
    Q_PRIVATE_SLOT( d_func(), void monitoredCollectionMoved( const Akonadi::Collection&, const Akonadi::Collection&,
                                                             const Akonadi::Collection&) )

    Q_PRIVATE_SLOT( d_func(), void monitoredItemAdded( const Akonadi::Item&, const Akonadi::Collection& ) )
    Q_PRIVATE_SLOT( d_func(), void monitoredItemRemoved( const Akonadi::Item& ) )
    Q_PRIVATE_SLOT( d_func(), void monitoredItemChanged( const Akonadi::Item&, const QSet<QByteArray>& ) )
    Q_PRIVATE_SLOT( d_func(), void monitoredItemMoved( const Akonadi::Item&, const Akonadi::Collection&,
                                                       const Akonadi::Collection& ) )

    Q_PRIVATE_SLOT( d_func(), void monitoredItemLinked( const Akonadi::Item&, const Akonadi::Collection& ) )
    Q_PRIVATE_SLOT( d_func(), void monitoredItemUnlinked( const Akonadi::Item&, const Akonadi::Collection& ) )
    //@endcond
};

} // namespace

#endif<|MERGE_RESOLUTION|>--- conflicted
+++ resolved
@@ -53,20 +53,6 @@
  * @note The EntityTreeModel should be used with the EntityTreeView or the EntityListView class
  * either directly or indirectly via proxy models.
  *
-<<<<<<< HEAD
- * The responsibilities which fall to the application developer are
- * - Configuring the ChangeRecorder and EntityTreeModel
- * - Making use of this class via proxy models
- * - Subclassing for type specific display information
- *
- * <h3>Creating and configuring the EntityTreeModel</h3>
- *
- * This class is a wrapper around a Akonadi::ChangeRecorder object. The model represents a
- * part of the collection and item tree configured in the ChangeRecorder.
- *
- * The following code creates a model which fetches items and collections relevant to
- * addressees (contacts), and automatically manages keeping the items up to date.
-=======
  * <h3>Retrieving Collections and Items from the model</h3>
  *
  * If you want to retrieve and Item or Collection from the model, and already have a valid
@@ -81,7 +67,6 @@
  *
  * If you want to retrieve a Collection for a particular Collection::Id  and you do not yet
  * have a valid QModelIndex, use match:
->>>>>>> e7e0a2eb
  *
  * @code
  * QModelIndexList list = model->match(QModelIndex(), CollectionIdRole, id);
@@ -95,12 +80,6 @@
  * if it is not empty in that case, so the Q_ASSERT should not be used.
  * @see virtual-collections
  *
-<<<<<<< HEAD
- *   ChangeRecorder *changeRecorder = new ChangeRecorder( this );
- *   changeRecorder->setCollectionMonitored( Collection::root() );
- *   changeRecorder->setMimeTypeMonitored( KABC::addresseeMimeType() );
- *
-=======
  * <h3>Using EntityTreeModel in your application</h3>
  *
  * The responsibilities which fall to the application developer are
@@ -122,7 +101,6 @@
  *   changeRecorder->setCollectionMonitored( Collection::root() );
  *   changeRecorder->setMimeTypeMonitored( KABC::addresseeMimeType() );
  *
->>>>>>> e7e0a2eb
  *   EntityTreeModel *model = new EntityTreeModel( session, changeRecorder, this );
  *
  *   EntityTreeView *view = new EntityTreeView( this );
@@ -441,29 +419,6 @@
      */
     CollectionFetchStrategy collectionFetchStrategy() const;
 
-<<<<<<< HEAD
-    /**
-     * Returns the model index for the given @p collection.
-     */
-    QModelIndex indexForCollection( const Collection &collection ) const;
-
-    /**
-     * Returns the model indexes for the given @p item.
-     */
-    QModelIndexList indexesForItem( const Item &item ) const;
-
-    /**
-     * Returns the collection for the given collection @p id.
-     */
-    Collection collectionForId( Collection::Id id ) const;
-
-    /**
-     * Returns the item for the given item @p id.
-     */
-    Item itemForId( Item::Id id ) const;
-
-=======
->>>>>>> e7e0a2eb
     virtual int columnCount( const QModelIndex & parent = QModelIndex() ) const;
     virtual int rowCount( const QModelIndex & parent = QModelIndex() ) const;
 
@@ -513,12 +468,8 @@
      * with multiple proxies and views, and each should show different header data.
      */
     virtual QVariant entityHeaderData( int section, Qt::Orientation orientation, int role, HeaderGroup headerGroup ) const;
-<<<<<<< HEAD
 
     virtual int entityColumnCount( HeaderGroup headerGroup ) const;
-=======
-
-    virtual int entityColumnCount( HeaderGroup headerGroup ) const;
 
     /**
      * Reimplement this in a subclass to return true if @p item matches @p value with @p flags in the AmazingCompletionRole.
@@ -530,7 +481,6 @@
      */
     virtual bool entityMatch( const Collection &collection, const QVariant &value, Qt::MatchFlags flags ) const;
 
->>>>>>> e7e0a2eb
 
   private:
     //@cond PRIVATE
