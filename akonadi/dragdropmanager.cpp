/*
    Copyright (c) 2009 Stephen Kelly <steveire@gmail.com>

    This library is free software; you can redistribute it and/or modify it
    under the terms of the GNU Library General Public License as published by
    the Free Software Foundation; either version 2 of the License, or (at your
    option) any later version.

    This library is distributed in the hope that it will be useful, but WITHOUT
    ANY WARRANTY; without even the implied warranty of MERCHANTABILITY or
    FITNESS FOR A PARTICULAR PURPOSE.  See the GNU Library General Public
    License for more details.

    You should have received a copy of the GNU Library General Public License
    along with this library; see the file COPYING.LIB.  If not, write to the
    Free Software Foundation, Inc., 51 Franklin Street, Fifth Floor, Boston, MA
    02110-1301, USA.
*/

#include "dragdropmanager_p.h"

#include <QtGui/QApplication>
#include <QtGui/QDropEvent>
#include <QtGui/QMenu>

#include <KDE/KIcon>
#include <KDE/KLocale>
#include <KDE/KUrl>

#include "akonadi/collection.h"
#include "akonadi/entitytreemodel.h"

using namespace Akonadi;

DragDropManager::DragDropManager( QAbstractItemView *view )
    : mShowDropActionMenu( true ), m_view( view )
{
}

Collection DragDropManager::currentDropTarget( QDropEvent *event ) const
{
  const QModelIndex index = m_view->indexAt( event->pos() );

  Collection collection = m_view->model()->data( index, EntityTreeModel::CollectionRole ).value<Collection>();
  if ( !collection.isValid() ) {
    const Item item = m_view->model()->data( index, EntityTreeModel::ItemRole ).value<Item>();
    if ( item.isValid() )
      collection = m_view->model()->data( index.parent(), EntityTreeModel::CollectionRole ).value<Collection>();
  }

  return collection;
}

bool DragDropManager::dropAllowed( QDragMoveEvent *event ) const
{
  // Check if the collection under the cursor accepts this data type
  const Collection targetCollection = currentDropTarget( event );
  if ( targetCollection.isValid() ) {
    const QStringList supportedContentTypes = targetCollection.contentMimeTypes();

    const QMimeData *data = event->mimeData();
    const KUrl::List urls = KUrl::List::fromMimeData( data );
    foreach ( const KUrl &url, urls ) {
      const Collection collection = Collection::fromUrl( url );
      if ( collection.isValid() ) {
        if ( !supportedContentTypes.contains( Collection::mimeType() ) )
          break;

        // Check if we don't try to drop on one of the children
        if ( hasAncestor( m_view->indexAt( event->pos() ), collection.id() ) )
          break;
      } else { // This is an item.
        const QString type = url.queryItems()[ QString::fromLatin1( "type" ) ];
        if ( !supportedContentTypes.contains( type ) )
          break;
      }

      return true;
    }
  }

  return false;
}

bool DragDropManager::hasAncestor( const QModelIndex &_index, Collection::Id parentId ) const
{
  QModelIndex index( _index );
  while ( index.isValid() ) {
    if ( m_view->model()->data( index, EntityTreeModel::CollectionIdRole ).toLongLong() == parentId )
      return true;

    index = index.parent();
  }

  return false;
}

bool DragDropManager::processDropEvent( QDropEvent *event )
{
  const Collection targetCollection = currentDropTarget( event );
  if ( !targetCollection.isValid() )
    return false;

  int actionCount = 0;
  Qt::DropAction defaultAction;
  // TODO check if the source supports moving

  bool moveAllowed, copyAllowed, linkAllowed;
  moveAllowed = copyAllowed = linkAllowed = false;

  if ( (targetCollection.rights() & (Collection::CanCreateCollection | Collection::CanCreateItem))
        && (event->possibleActions() & Qt::MoveAction) ) {
    moveAllowed = true;
  }

  if ( (targetCollection.rights() & (Collection::CanCreateCollection | Collection::CanCreateItem))
        && (event->possibleActions() & Qt::CopyAction) ) {
    copyAllowed = true;
  }

  if ( (targetCollection.rights() & Collection::CanLinkItem) && (event->possibleActions() & Qt::LinkAction) ) {
    linkAllowed = true;
  }

  if ( !moveAllowed && !copyAllowed && !linkAllowed ) {
    kDebug() << "Cannot drop here:" << event->possibleActions() << m_view->model()->supportedDragActions() << m_view->model()->supportedDropActions();
    return false;
  }

  // first check whether the user pressed a modifier key to select a specific action
  if ( (QApplication::keyboardModifiers() & Qt::ControlModifier) &&
       (QApplication::keyboardModifiers() & Qt::ShiftModifier) ) {
    if ( linkAllowed ) {
      defaultAction = Qt::LinkAction;
      actionCount = 1;
    } else
      return false;
  } else if ( (QApplication::keyboardModifiers() & Qt::ControlModifier) ) {
    if ( copyAllowed ) {
      defaultAction = Qt::CopyAction;
      actionCount = 1;
    } else
      return false;
  } else if ( (QApplication::keyboardModifiers() & Qt::ShiftModifier) ) {
    if ( moveAllowed ) {
      defaultAction = Qt::MoveAction;
      actionCount = 1;
    } else
      return false;
  }

  if ( actionCount == 1 ) {
    kDebug() << "Selecting drop action" << defaultAction << ", there are no other possibilities";
    event->setDropAction( defaultAction );
    return true;
  }

  if ( !mShowDropActionMenu ) {
    if ( moveAllowed )
      defaultAction = Qt::MoveAction;
    else if ( copyAllowed )
      defaultAction = Qt::CopyAction;
    else if ( linkAllowed )
      defaultAction = Qt::LinkAction;
    else
      return false;
    event->setDropAction( defaultAction );
    return true;
  }

  // otherwise show up a menu to allow the user to select an action
  QMenu popup( m_view );
  QAction* moveDropAction = 0;
  QAction* copyDropAction = 0;
  QAction* linkAction = 0;
  QString sequence;

  if ( moveAllowed ) {
    sequence = QKeySequence( Qt::ShiftModifier ).toString();
    sequence.chop( 1 ); // chop superfluous '+'
    moveDropAction = popup.addAction( KIcon( QString::fromLatin1( "go-jump" ) ), i18n( "&Move Here" ) + QLatin1Char( '\t' ) + sequence );
  }

  if ( copyAllowed ) {
    sequence = QKeySequence( Qt::ControlModifier ).toString();
    sequence.chop( 1 ); // chop superfluous '+'
    copyDropAction = popup.addAction( KIcon( QString::fromLatin1( "edit-copy" ) ), i18n( "&Copy Here" ) + QLatin1Char( '\t' ) + sequence );
  }

  if ( linkAllowed ) {
    sequence = QKeySequence( Qt::ControlModifier + Qt::ShiftModifier ).toString();
    sequence.chop( 1 ); // chop superfluous '+'
    linkAction = popup.addAction( KIcon( QLatin1String( "edit-link" ) ), i18n( "&Link Here" ) + QLatin1Char( '\t' ) + sequence );
  }

  popup.addSeparator();
  popup.addAction( KIcon( QString::fromLatin1( "process-stop" ) ), i18n( "C&ancel" ) + QLatin1Char( '\t' ) + QKeySequence( Qt::Key_Escape ).toString() );

  QAction *activatedAction = popup.exec( QCursor::pos() );

  if ( !activatedAction ) {
    return false;
  } else if ( activatedAction == moveDropAction ) {
    event->setDropAction( Qt::MoveAction );
  } else if ( activatedAction == copyDropAction ) {
    event->setDropAction( Qt::CopyAction );
  } else if ( activatedAction == linkAction ) {
    event->setDropAction( Qt::LinkAction );
  } else {
    return false;
  }

  return true;
}

void DragDropManager::startDrag( Qt::DropActions supportedActions )
{
  QModelIndexList indexes;
  bool sourceDeletable = true;
  foreach ( const QModelIndex &index, m_view->selectionModel()->selectedRows() ) {
    if ( !m_view->model()->flags( index ) & Qt::ItemIsDragEnabled )
      continue;

    if ( sourceDeletable ) {
      Collection source = index.data( EntityTreeModel::CollectionRole ).value<Collection>();
      if ( !source.isValid() ) {
        // index points to an item
        source = index.data( EntityTreeModel::ParentCollectionRole ).value<Collection>();
        sourceDeletable = source.rights() & Collection::CanDeleteItem;
      } else {
        // index points to a collection
        sourceDeletable = source.rights() & Collection::CanDeleteCollection;
      }
    }

    indexes.append( index );
  }

  if ( indexes.isEmpty() )
    return;

  QMimeData *mimeData = m_view->model()->mimeData( indexes );
  if ( !mimeData )
    return;

  QDrag *drag = new QDrag( m_view );
  drag->setMimeData( mimeData );
  if ( indexes.size() > 1 ) {
    drag->setPixmap( KIcon( QLatin1String( "document-multiple" ) ).pixmap( QSize( 22, 22 ) ) );
  } else {
    QPixmap pixmap = indexes.first().data( Qt::DecorationRole ).value<QIcon>().pixmap( QSize( 22, 22 ) );
    if ( pixmap.isNull() )
      pixmap = KIcon( QLatin1String( "text-plain" ) ).pixmap( QSize( 22, 22 ) );
    drag->setPixmap( pixmap );
  }

  if ( !sourceDeletable )
    supportedActions &= ~Qt::MoveAction;

  Qt::DropAction defaultAction = Qt::IgnoreAction;
  if ( (QApplication::keyboardModifiers() & Qt::ControlModifier) &&
       (QApplication::keyboardModifiers() & Qt::ShiftModifier) ) {
    defaultAction = Qt::LinkAction;
  } else if ( (QApplication::keyboardModifiers() & Qt::ControlModifier) ) {
    defaultAction = Qt::CopyAction;
  } else if ( (QApplication::keyboardModifiers() & Qt::ShiftModifier) ) {
    defaultAction = Qt::MoveAction;
  }

  drag->exec( supportedActions, defaultAction );
}

bool DragDropManager::showDropActionMenu() const
{
  return mShowDropActionMenu;
}

<<<<<<< HEAD
void DragDropManager::setShowDropActionMenu( bool _b)
{
  mShowDropActionMenu = _b;
}
=======
void DragDropManager::setShowDropActionMenu( bool show )
{
  mShowDropActionMenu = show;
}
>>>>>>> 92e40831
<|MERGE_RESOLUTION|>--- conflicted
+++ resolved
@@ -275,14 +275,7 @@
   return mShowDropActionMenu;
 }
 
-<<<<<<< HEAD
-void DragDropManager::setShowDropActionMenu( bool _b)
-{
-  mShowDropActionMenu = _b;
-}
-=======
 void DragDropManager::setShowDropActionMenu( bool show )
 {
   mShowDropActionMenu = show;
-}
->>>>>>> 92e40831
+}