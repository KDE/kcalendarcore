/*
    Copyright (c) 2009 Kevin Ottens <ervin@kde.org>


    This library is free software; you can redistribute it and/or modify it
    under the terms of the GNU Library General Public License as published by
    the Free Software Foundation; either version 2 of the License, or (at your
    option) any later version.

    This library is distributed in the hope that it will be useful, but WITHOUT
    ANY WARRANTY; without even the implied warranty of MERCHANTABILITY or
    FITNESS FOR A PARTICULAR PURPOSE.  See the GNU Library General Public
    License for more details.

    You should have received a copy of the GNU Library General Public License
    along with this library; see the file COPYING.LIB.  If not, write to the
    Free Software Foundation, Inc., 51 Franklin Street, Fifth Floor, Boston, MA
    02110-1301, USA.
*/

#include "favoritecollectionsmodel.h"

#include <QtGui/QItemSelectionModel>

#include <kconfiggroup.h>
<<<<<<< HEAD
#include <kglobal.h>
#include <ksharedconfig.h>
#include <KLocale>
=======
#include <klocale.h>

>>>>>>> e7e0a2eb
#include "entitytreemodel.h"

using namespace Akonadi;

/**
 * @internal
 */
class FavoriteCollectionsModel::Private
{
  public:
    Private( const KConfigGroup &group, FavoriteCollectionsModel *parent )
      : q( parent ), configGroup( group )
    {
    }

    QString labelForCollection( const Collection &collection )
    {
      if ( labelMap.contains( collection.id() ) ) {
        return labelMap[ collection.id() ];
      }

      const QModelIndexList indexList = q->sourceModel()->match( QModelIndex(), EntityTreeModel::CollectionIdRole, collection.id() );
      Q_ASSERT( indexList.size() == 1 );
      return indexList.at( 0 ).data().toString();
    }

    void clearAndUpdateSelection()
    {
      q->selectionModel()->clear();
      updateSelection();
    }

    void updateSelection()
    {
      foreach ( const Collection &collection, collections ) {
        const QModelIndexList indexList = q->sourceModel()->match( QModelIndex(), EntityTreeModel::CollectionIdRole, collection.id() );
        if ( indexList.isEmpty() )
          continue;

        Q_ASSERT( indexList.size() == 1 );
        q->selectionModel()->select( indexList.at( 0 ),
                                     QItemSelectionModel::Select );
      }
    }

    void loadConfig()
    {
      const QList<qint64> ids = configGroup.readEntry( "FavoriteCollectionIds", QList<qint64>() );
      const QStringList labels = configGroup.readEntry( "FavoriteCollectionLabels", QStringList() );

      for ( int i = 0; i < ids.size(); ++i ) {
        collections << Collection( ids[i] );
        if ( i<labels.size() ) {
          labelMap[ ids[i] ] = labels[i];
        }
      }
    }

    void saveConfig()
    {
      QList<qint64> ids;
      QStringList labels;

      foreach ( const Collection &collection, collections ) {
        ids << collection.id();
        labels << labelForCollection( collection );
      }

      configGroup.writeEntry( "FavoriteCollectionIds", ids );
      configGroup.writeEntry( "FavoriteCollectionLabels", labels );
      configGroup.config()->sync();
    }

    FavoriteCollectionsModel * const q;

    Collection::List collections;
    QHash<qint64, QString> labelMap;
    KConfigGroup configGroup;
};

FavoriteCollectionsModel::FavoriteCollectionsModel( QAbstractItemModel *source, const KConfigGroup &group, QObject *parent )
  : Akonadi::SelectionProxyModel( new QItemSelectionModel( source, parent ), parent ),
    d( new Private( group, this ) )
{
  setSourceModel( source );
<<<<<<< HEAD
  setFilterBehavior(ExactSelection);
=======
  setFilterBehavior( ExactSelection );
>>>>>>> e7e0a2eb

  connect( source, SIGNAL( modelReset() ), this, SLOT( clearAndUpdateSelection() ) );
  connect( source, SIGNAL( layoutChanged() ), this, SLOT( clearAndUpdateSelection() ) );
  connect( source, SIGNAL( rowsInserted( const QModelIndex&, int, int ) ), this, SLOT( updateSelection() ) );

  d->loadConfig();
  d->clearAndUpdateSelection();
}

FavoriteCollectionsModel::~FavoriteCollectionsModel()
{
  delete d;
}

void FavoriteCollectionsModel::setCollections( const Collection::List &collections )
{
  d->collections = collections;
  d->labelMap.clear();
  d->clearAndUpdateSelection();
  d->saveConfig();
}

void FavoriteCollectionsModel::addCollection( const Collection &collection )
{
  d->collections << collection;
  d->updateSelection();
  d->saveConfig();
}

void FavoriteCollectionsModel::removeCollection( const Collection &collection )
{
  d->collections.removeAll( collection );
  d->labelMap.remove( collection.id() );

  const QModelIndexList indexList = sourceModel()->match( QModelIndex(), EntityTreeModel::CollectionIdRole, collection.id() );
  if ( indexList.isEmpty() )
    return;

  Q_ASSERT( indexList.size() == 1 );
  selectionModel()->select( indexList.at( 0 ),
                            QItemSelectionModel::Deselect );

  d->updateSelection();
  d->saveConfig();
}

Collection::List FavoriteCollectionsModel::collections() const
{
  return d->collections;
}

void Akonadi::FavoriteCollectionsModel::setFavoriteLabel( const Collection &collection, const QString &label )
{
  Q_ASSERT( d->collections.contains( collection ) );
  d->labelMap[ collection.id() ] = label;
  d->saveConfig();

  const QModelIndexList indexList = sourceModel()->match( QModelIndex(), EntityTreeModel::CollectionIdRole, collection.id() );
  if ( indexList.isEmpty() )
    return;

  Q_ASSERT( indexList.size() == 1 );

  const QModelIndex index = mapFromSource( indexList.at( 0 ) );
  emit dataChanged( index, index );
}

QVariant Akonadi::FavoriteCollectionsModel::data( const QModelIndex &index, int role ) const
{
  if ( index.column() == 0 && role == Qt::DisplayRole ) {
    const QModelIndex sourceIndex = mapToSource( index );
    const Collection collection = sourceModel()->data( sourceIndex, EntityTreeModel::CollectionRole ).value<Collection>();

    return d->labelForCollection( collection );
  } else {
    return KSelectionProxyModel::data( index, role );
  }
}

QVariant FavoriteCollectionsModel::headerData( int section, Qt::Orientation orientation, int role ) const
{
  if ( section == 0
    && orientation == Qt::Horizontal
    && role == Qt::DisplayRole ) {
<<<<<<< HEAD
    return i18n("Favorite Folders"); 
=======
    return i18n( "Favorite Folders" );
>>>>>>> e7e0a2eb
  } else {
    return KSelectionProxyModel::headerData( section, orientation, role );
  }
}

#include "favoritecollectionsmodel.moc"<|MERGE_RESOLUTION|>--- conflicted
+++ resolved
@@ -23,14 +23,8 @@
 #include <QtGui/QItemSelectionModel>
 
 #include <kconfiggroup.h>
-<<<<<<< HEAD
-#include <kglobal.h>
-#include <ksharedconfig.h>
+#include <klocale.h>
 #include <KLocale>
-=======
-#include <klocale.h>
-
->>>>>>> e7e0a2eb
 #include "entitytreemodel.h"
 
 using namespace Akonadi;
@@ -116,11 +110,7 @@
     d( new Private( group, this ) )
 {
   setSourceModel( source );
-<<<<<<< HEAD
-  setFilterBehavior(ExactSelection);
-=======
   setFilterBehavior( ExactSelection );
->>>>>>> e7e0a2eb
 
   connect( source, SIGNAL( modelReset() ), this, SLOT( clearAndUpdateSelection() ) );
   connect( source, SIGNAL( layoutChanged() ), this, SLOT( clearAndUpdateSelection() ) );
@@ -205,11 +195,7 @@
   if ( section == 0
     && orientation == Qt::Horizontal
     && role == Qt::DisplayRole ) {
-<<<<<<< HEAD
-    return i18n("Favorite Folders"); 
-=======
     return i18n( "Favorite Folders" );
->>>>>>> e7e0a2eb
   } else {
     return KSelectionProxyModel::headerData( section, orientation, role );
   }
