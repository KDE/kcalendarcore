--- conflicted
+++ resolved
@@ -117,11 +117,7 @@
 
   QModelIndexList list;
   QModelIndex proxyIndex;
-<<<<<<< HEAD
-  foreach(const QModelIndex idx, sourceModel()->match(mapToSource(start), role, value, hits, flags))
-=======
   foreach(const QModelIndex &idx, sourceModel()->match(mapToSource(start), role, value, hits, flags))
->>>>>>> 92e40831
   {
     proxyIndex = mapFromSource(idx);
     if (proxyIndex.isValid())
