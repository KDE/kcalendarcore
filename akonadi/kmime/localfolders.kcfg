<?xml version="1.0" encoding="UTF-8"?>
<kcfg xmlns="http://www.kde.org/standards/kcfg/1.0"
      xmlns:xsi="http://www.w3.org/2001/XMLSchema-instance"
      xsi:schemaLocation="http://www.kde.org/standards/kcfg/1.0
                          http://www.kde.org/standards/kcfg/1.0/kcfg.xsd" >
  <kcfgfile name="localfoldersrc"/>
  <group name="LocalFolders">
    <entry name="ResourceId" type="String">
      <label>Id of the resource containing the collections.</label>
      <whatsthis>Id of the maildir resource containing the local folder collections.</whatsthis>
<<<<<<< HEAD
      <default>""</default>
=======
      <default></default>
>>>>>>> 9b9139a1
    </entry>
  </group>
</kcfg><|MERGE_RESOLUTION|>--- conflicted
+++ resolved
@@ -8,11 +8,7 @@
     <entry name="ResourceId" type="String">
       <label>Id of the resource containing the collections.</label>
       <whatsthis>Id of the maildir resource containing the local folder collections.</whatsthis>
-<<<<<<< HEAD
-      <default>""</default>
-=======
       <default></default>
->>>>>>> 9b9139a1
     </entry>
   </group>
 </kcfg>