/*
    Copyright (c) 2009 Constantin Berzan <exit3219@gmail.com>

    This library is free software; you can redistribute it and/or modify it
    under the terms of the GNU Library General Public License as published by
    the Free Software Foundation; either version 2 of the License, or (at your
    option) any later version.

    This library is distributed in the hope that it will be useful, but WITHOUT
    ANY WARRANTY; without even the implied warranty of MERCHANTABILITY or
    FITNESS FOR A PARTICULAR PURPOSE.  See the GNU Library General Public
    License for more details.

    You should have received a copy of the GNU Library General Public License
    along with this library; see the file COPYING.LIB.  If not, write to the
    Free Software Foundation, Inc., 51 Franklin Street, Fifth Floor, Boston, MA
    02110-1301, USA.
*/

#ifndef AKONADI_LOCALFOLDERS_H
#define AKONADI_LOCALFOLDERS_H

#include "akonadi-kmime_export.h"
<<<<<<< HEAD

#include <QtCore/QObject>
#include <QtCore/QString>

#include <akonadi/collection.h>
=======
>>>>>>> 9b9139a1

#include <QtCore/QObject>

#include <akonadi/collection.h>

class KJob;

namespace Akonadi {

class LocalFoldersPrivate;

/**
  @short Interface to local folders such as inbox, outbox etc.

  This class provides access to the following default (and undeletable) local
  folders: inbox, outbox, sent-mail, trash, drafts, and templates; as well as
  the root local folder containing them.  The user may create custom
  subfolders in the root local folder, or in any of the default local folders.

  By default, these folders are stored in a maildir in
  $HOME/.local/share/mail.

  This class also monitors the local folders and the maildir resource hosting
  them, and re-creates them when necessary (for example, if the user
  accidentally removed the maildir resource).  For this reason, you must make
  sure the local folders are ready before calling any of the accessor
  functions.  It is also recommended that you always use this class to access
  the local folders, instead of, for example, storing the result of
  LocalFolders::self()->outbox() locally.

  @code
  connect( LocalFolders::self(), SIGNAL(foldersReady()),
      this, SLOT(riseAndShine()) );
  LocalFolders::self()->fetch();
  @endcode

  @author Constantin Berzan <exit3219@gmail.com>
  @since 4.4
*/
class AKONADI_KMIME_EXPORT LocalFolders : public QObject
{
  Q_OBJECT

  public:
    /**
<<<<<<< HEAD
      Each folder has one of the types below.  There is only one folder of
      each type, except for Custom, which multiple folders can use.
=======
      Each local folder has one of the types below.  There cannot be more
      than one folder of each type, except for Custom.
    */
    enum Type
    {
      Root,            ///< the root folder containing the local folders
      Inbox,           ///< inbox
      Outbox,          ///< outbox
      SentMail,        ///< sent-mail
      Trash,           ///< trash
      Drafts,          ///< drafts
      Templates,       ///< templates
      LastDefaultType, ///< @internal marker
      Custom = 15      ///< for custom folders created by the user
    };

    /**
      Returns the LocalFolders instance.
      Does a fetch() when first called.

      @see fetch
>>>>>>> 9b9139a1
    */
    enum Type
    {
      Inbox,
      Outbox,
      SentMail,
      Trash,
      Drafts,
      Templates,
      LastDefaultType, //< internal
      Custom = 31 //< for custom folders created by the user
      //,User = 32 //< for user-defined types
    };

    /**
<<<<<<< HEAD
      Returns the LocalFolders instance.
      Does a fetch() when first called.
    */
    static LocalFolders *self();
=======
      Returns whether the local folder collections have been fetched and are
      ready to be accessed.

      @see fetch
      @see foldersReady
    */
    bool isReady() const;
>>>>>>> 9b9139a1

    /**
      Returns the root collection containing all local folders.
    */
    Akonadi::Collection root() const;

    /**
      Returns the inbox collection.
    */
    Akonadi::Collection inbox() const;

<<<<<<< HEAD
    /**
      Returns the inbox collection.
    */
    Akonadi::Collection inbox() const;

=======
>>>>>>> 9b9139a1
    /**
      Returns the outbox collection.
    */
    Akonadi::Collection outbox() const;

    /**
      Returns the sent-mail collection.
    */
    Akonadi::Collection sentMail() const;

    /**
      Returns the trash collection.
    */
    Akonadi::Collection trash() const;

    /**
      Returns the drafts collection.
    */
    Akonadi::Collection drafts() const;

    /**
      Returns the templates collection.
    */
    Akonadi::Collection templates() const;

<<<<<<< HEAD
#if 0
    /**
      Get a folder by its name.
      Returns an invalid collection if no such folder exists.
    */
    Akonadi::Collection folder( const QString &name ) const;
#endif

    /**
      Get a folder by its type.
      Returns an invalid collection if no such folder exists.
      For Custom folders, call folders() instead.
    */
    Akonadi::Collection folder( Type type ) const;

    /**
      Returns all folders of type @p type.
      If this is a default type (such as inbox, outbox etc.), then there is
      at most one folder of that type, so you may call folder() instead.
    */
    Akonadi::Collection::List folders( Type type ) const;

  public Q_SLOTS:
    /**
      Begins creating / fetching the resource and collections.
      Emits foldersReady() when done.
=======
    /**
      Get a folder by its type.
      Returns an invalid collection if no such folder exists.
      This function only works for default (non-Custom) folder types.

      @see Type
    */
    Akonadi::Collection folder( int type ) const;

  public Q_SLOTS:
    /**
      Begins fetching the resource and collections, or creating them if
      necessary.  Emits foldersReady() when done.

      @code
      connect( LocalFolders::self(), SIGNAL(foldersReady()),
          this, SLOT(riseAndShine()) );
      LocalFolders::self()->fetch();
      @endcode
>>>>>>> 9b9139a1
    */
    void fetch();

  Q_SIGNALS:
    /**
      Emitted when the local folder collections have been fetched and
      are ready to be accessed.

      @see isReady
    */
    void foldersReady();

  private:
    friend class LocalFoldersPrivate;

    // singleton class; the only instance resides in sInstance->instance
    LocalFolders( LocalFoldersPrivate *dd );

    LocalFoldersPrivate *const d;

    Q_PRIVATE_SLOT( d, void prepare() )
<<<<<<< HEAD
    Q_PRIVATE_SLOT( d, void schedulePrepare() )
    Q_PRIVATE_SLOT( d, void resourceCreateResult( KJob * ) )
    Q_PRIVATE_SLOT( d, void resourceSyncResult( KJob * ) )
    Q_PRIVATE_SLOT( d, void collectionCreateResult( KJob * ) )
    Q_PRIVATE_SLOT( d, void collectionFetchResult( KJob * ) )
    Q_PRIVATE_SLOT( d, void collectionModifyResult( KJob * ) )
=======
    Q_PRIVATE_SLOT( d, void buildResult( KJob* ) )
    Q_PRIVATE_SLOT( d, void collectionRemoved( Akonadi::Collection ) )
>>>>>>> 9b9139a1

};

} // namespace Akonadi

#endif // AKONADI_LOCALFOLDERS_H<|MERGE_RESOLUTION|>--- conflicted
+++ resolved
@@ -21,14 +21,6 @@
 #define AKONADI_LOCALFOLDERS_H
 
 #include "akonadi-kmime_export.h"
-<<<<<<< HEAD
-
-#include <QtCore/QObject>
-#include <QtCore/QString>
-
-#include <akonadi/collection.h>
-=======
->>>>>>> 9b9139a1
 
 #include <QtCore/QObject>
 
@@ -74,10 +66,6 @@
 
   public:
     /**
-<<<<<<< HEAD
-      Each folder has one of the types below.  There is only one folder of
-      each type, except for Custom, which multiple folders can use.
-=======
       Each local folder has one of the types below.  There cannot be more
       than one folder of each type, except for Custom.
     */
@@ -99,28 +87,10 @@
       Does a fetch() when first called.
 
       @see fetch
->>>>>>> 9b9139a1
     */
-    enum Type
-    {
-      Inbox,
-      Outbox,
-      SentMail,
-      Trash,
-      Drafts,
-      Templates,
-      LastDefaultType, //< internal
-      Custom = 31 //< for custom folders created by the user
-      //,User = 32 //< for user-defined types
-    };
+    static LocalFolders *self();
 
     /**
-<<<<<<< HEAD
-      Returns the LocalFolders instance.
-      Does a fetch() when first called.
-    */
-    static LocalFolders *self();
-=======
       Returns whether the local folder collections have been fetched and are
       ready to be accessed.
 
@@ -128,7 +98,6 @@
       @see foldersReady
     */
     bool isReady() const;
->>>>>>> 9b9139a1
 
     /**
       Returns the root collection containing all local folders.
@@ -140,14 +109,6 @@
     */
     Akonadi::Collection inbox() const;
 
-<<<<<<< HEAD
-    /**
-      Returns the inbox collection.
-    */
-    Akonadi::Collection inbox() const;
-
-=======
->>>>>>> 9b9139a1
     /**
       Returns the outbox collection.
     */
@@ -173,34 +134,6 @@
     */
     Akonadi::Collection templates() const;
 
-<<<<<<< HEAD
-#if 0
-    /**
-      Get a folder by its name.
-      Returns an invalid collection if no such folder exists.
-    */
-    Akonadi::Collection folder( const QString &name ) const;
-#endif
-
-    /**
-      Get a folder by its type.
-      Returns an invalid collection if no such folder exists.
-      For Custom folders, call folders() instead.
-    */
-    Akonadi::Collection folder( Type type ) const;
-
-    /**
-      Returns all folders of type @p type.
-      If this is a default type (such as inbox, outbox etc.), then there is
-      at most one folder of that type, so you may call folder() instead.
-    */
-    Akonadi::Collection::List folders( Type type ) const;
-
-  public Q_SLOTS:
-    /**
-      Begins creating / fetching the resource and collections.
-      Emits foldersReady() when done.
-=======
     /**
       Get a folder by its type.
       Returns an invalid collection if no such folder exists.
@@ -220,7 +153,6 @@
           this, SLOT(riseAndShine()) );
       LocalFolders::self()->fetch();
       @endcode
->>>>>>> 9b9139a1
     */
     void fetch();
 
@@ -242,17 +174,8 @@
     LocalFoldersPrivate *const d;
 
     Q_PRIVATE_SLOT( d, void prepare() )
-<<<<<<< HEAD
-    Q_PRIVATE_SLOT( d, void schedulePrepare() )
-    Q_PRIVATE_SLOT( d, void resourceCreateResult( KJob * ) )
-    Q_PRIVATE_SLOT( d, void resourceSyncResult( KJob * ) )
-    Q_PRIVATE_SLOT( d, void collectionCreateResult( KJob * ) )
-    Q_PRIVATE_SLOT( d, void collectionFetchResult( KJob * ) )
-    Q_PRIVATE_SLOT( d, void collectionModifyResult( KJob * ) )
-=======
     Q_PRIVATE_SLOT( d, void buildResult( KJob* ) )
     Q_PRIVATE_SLOT( d, void collectionRemoved( Akonadi::Collection ) )
->>>>>>> 9b9139a1
 
 };
 
