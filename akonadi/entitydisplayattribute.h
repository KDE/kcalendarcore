/*
    Copyright (c) 2008 Volker Krause <vkrause@kde.org>

    This library is free software; you can redistribute it and/or modify it
    under the terms of the GNU Library General Public License as published by
    the Free Software Foundation; either version 2 of the License, or (at your
    option) any later version.

    This library is distributed in the hope that it will be useful, but WITHOUT
    ANY WARRANTY; without even the implied warranty of MERCHANTABILITY or
    FITNESS FOR A PARTICULAR PURPOSE.  See the GNU Library General Public
    License for more details.

    You should have received a copy of the GNU Library General Public License
    along with this library; see the file COPYING.LIB.  If not, write to the
    Free Software Foundation, Inc., 51 Franklin Street, Fifth Floor, Boston, MA
    02110-1301, USA.
*/

#ifndef AKONADI_ENTITYDISPLAYATTRIBUTE_H
#define AKONADI_ENTITYDISPLAYATTRIBUTE_H

#include <akonadi/attribute.h>

class KIcon;

namespace Akonadi {

/**
 * @short Attribute that stores the properties that are used to display an entity.
 *
 * Display properties of a collection or item, such as translated names and icons.
 *
 * @author Volker Krause <vkrause@kde.org>
 * @since 4.2
 */
class AKONADI_EXPORT EntityDisplayAttribute : public Attribute
{
  public:
    /**
     * Creates a new entity display attribute.
     */
    EntityDisplayAttribute();

    /**
     * Destroys the entity display attribute.
     */
    ~EntityDisplayAttribute();

    /**
     * Sets the @p name that should be used for display.
     */
    void setDisplayName( const QString &name );

    /**
     * Returns the name that should be used for display.
     * Users of this should fall back to Collection::name() if this is empty.
     */
    QString displayName() const;

    /**
     * Sets the icon @p name for the default icon.
     */
    void setIconName( const QString &name );

    /**
     * Returns the icon that should be used for this collection or item.
     */
    KIcon icon() const;

    /**
     * Returns the icon name of the icon returned by icon().
     */
    QString iconName() const;

    /**
     * Sets the icon @p name for the active icon.
<<<<<<< HEAD
     * @since 4.4
     */
    void setActiveIconName( const QString &name );

    /**
     * Returns the icon that should be used for this collection or item when active.
     * @since 4.4
     */
    KIcon activeIcon() const;

    /**
     * Returns the icon name of an active item.
     * @since 4.4
     */
    QString activeIconName() const;


    /**
     * Returns whether this object should be hidden. This is for purely view-based hiding,
     * comparable to hidden files, the object will always be visible from the API POV.
=======
>>>>>>> e7e0a2eb
     * @since 4.4
     */
    void setActiveIconName( const QString &name );

    /**
     * Returns the icon that should be used for this collection or item when active.
     * @since 4.4
     */
    KIcon activeIcon() const;

    /**
     * Returns the icon name of an active item.
     * @since 4.4
     */
    QString activeIconName() const;

    /* reimpl */
    QByteArray type() const;
    EntityDisplayAttribute* clone() const;
    QByteArray serialized() const;
    void deserialize( const QByteArray &data );

  private:
    //@cond PRIVATE
    class Private;
    Private* const d;
    //@endcond
};

}

#endif<|MERGE_RESOLUTION|>--- conflicted
+++ resolved
@@ -75,29 +75,6 @@
 
     /**
      * Sets the icon @p name for the active icon.
-<<<<<<< HEAD
-     * @since 4.4
-     */
-    void setActiveIconName( const QString &name );
-
-    /**
-     * Returns the icon that should be used for this collection or item when active.
-     * @since 4.4
-     */
-    KIcon activeIcon() const;
-
-    /**
-     * Returns the icon name of an active item.
-     * @since 4.4
-     */
-    QString activeIconName() const;
-
-
-    /**
-     * Returns whether this object should be hidden. This is for purely view-based hiding,
-     * comparable to hidden files, the object will always be visible from the API POV.
-=======
->>>>>>> e7e0a2eb
      * @since 4.4
      */
     void setActiveIconName( const QString &name );
