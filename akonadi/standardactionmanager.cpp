--- conflicted
+++ resolved
@@ -179,11 +179,6 @@
                                                   && singleColSelected && (col != Collection::root()) );
         enableAction( RenameFavoriteCollection, (favoritesModel!=0) && (favoritesModel->collections().contains(col))
                                              && singleColSelected && (col != Collection::root()) );
-        //FIXME: better check if the collection is in the model, todo once FavoriteCollectionsModel is in kdepimlibs/akonadi
-        enableAction( RemoveFromFavoriteCollections, (favoriteSelectionModel!=0) && (selectedIndex.model()!=reinterpret_cast<QAbstractItemModel*>(favoritesModel))
-                                                  && singleColSelected && (col != Collection::root()) );
-        enableAction( RenameFavoriteCollection, (favoriteSelectionModel!=0) && (selectedIndex.model()!=reinterpret_cast<QAbstractItemModel*>(favoritesModel))
-                                             && singleColSelected && (col != Collection::root()) );
         enableAction( CopyCollectionToMenu, multiColSelected && (col != Collection::root()) );
       } else {
         enableAction( CreateCollection, false );
@@ -192,10 +187,7 @@
         enableAction( Paste, false );
         enableAction( AddToFavoriteCollections, false );
         enableAction( RemoveFromFavoriteCollections, false );
-<<<<<<< HEAD
-=======
         enableAction( RenameFavoriteCollection, false );
->>>>>>> 047449a3
       }
 
       bool multiItemSelected = false;
@@ -460,47 +452,6 @@
         return;
 
       favoritesModel->setFavoriteLabel( collection, label );
-    }
-
-    void slotRemoveFromFavorites()
-    {
-      Q_ASSERT( collectionSelectionModel );
-      Q_ASSERT( favoritesModel );
-      if ( collectionSelectionModel->selection().indexes().isEmpty() )
-        return;
-
-      const QModelIndex index = collectionSelectionModel->selection().indexes().at( 0 );
-      Q_ASSERT( index.isValid() );
-      const Collection collection = index.data( CollectionModel::CollectionRole ).value<Collection>();
-      Q_ASSERT( collection.isValid() );
-
-      //FIXME: remove the reinterpret_cast and invokeMethod once FavoriteCollectionsModel is in kdepimlibs/akonadi
-      QAbstractItemModel *model = reinterpret_cast<QAbstractItemModel*>( favoritesModel );
-      QMetaObject::invokeMethod( model, "removeCollection", Q_ARG(Collection, collection) );
-    }
-
-    void slotRenameFavorite()
-    {
-      Q_ASSERT( collectionSelectionModel );
-      Q_ASSERT( favoritesModel );
-      if ( collectionSelectionModel->selection().indexes().isEmpty() )
-        return;
-
-      const QModelIndex index = collectionSelectionModel->selection().indexes().at( 0 );
-      Q_ASSERT( index.isValid() );
-      const Collection collection = index.data( CollectionModel::CollectionRole ).value<Collection>();
-      Q_ASSERT( collection.isValid() );
-
-      bool ok;
-      QString label = KInputDialog::getText( i18n( "Rename Favorite" ),
-                                             i18nc( "@label:textbox New name of the folder.", "Name:" ),
-                                             index.data().toString(), &ok, parentWidget );
-      if ( !ok )
-        return;
-
-      //FIXME: remove the reinterpret_cast and invokeMethod once FavoriteCollectionsModel is in kdepimlibs/akonadi
-      QAbstractItemModel *model = reinterpret_cast<QAbstractItemModel*>( favoritesModel );
-      QMetaObject::invokeMethod( model, "setFavoriteLabel", Q_ARG(Collection, collection), Q_ARG(QString, label) );
     }
 
     void slotCopyCollectionTo( QAction *action )
@@ -646,7 +597,6 @@
     QWidget *parentWidget;
     QItemSelectionModel *collectionSelectionModel;
     QItemSelectionModel *itemSelectionModel;
-    QItemSelectionModel *favoriteSelectionModel;
     FavoriteCollectionsModel *favoritesModel;
     QItemSelectionModel *favoriteSelectionModel;
     QVector<KAction*> actions;
@@ -699,13 +649,6 @@
   connect( selectionModel, SIGNAL(selectionChanged( const QItemSelection&, const QItemSelection& )),
            SLOT(favoriteSelectionChanged()) );
   d->checkModelsConsistency();
-}
-
-void StandardActionManager::setFavoriteSelectionModel( QItemSelectionModel *selectionModel )
-{
-  d->favoriteSelectionModel = selectionModel;
-  connect( selectionModel, SIGNAL(selectionChanged( const QItemSelection&, const QItemSelection& )),
-           SLOT(updateActions()) );
 }
 
 KAction* StandardActionManager::createAction( Type type )
