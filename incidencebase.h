--- conflicted
+++ resolved
@@ -158,41 +158,6 @@
       The different types of incidence fields.
     */
     enum Field {
-<<<<<<< HEAD
-      FieldDtStart,         ///> Field representing the DTSTART component.
-      FieldDtEnd,           ///> Field representing the DTEND component.
-      FieldLastModified,    ///> Field representing the LAST-MODIFIED component.
-      FieldDescription,     ///> Field representing the DESCRIPTION component.
-      FieldSummary,         ///> Field representing the SUMMARY component.
-      FieldLocation,        ///> Field representing the LOCATION component.
-      FieldCompleted,       ///> Field representing the COMPLETED component.
-      FieldPercentComplete, ///> Field representing the PERCENT-COMPLETE component.
-      FieldDtDue,           ///> Field representing the DUE component.
-      FieldCategories,      ///> Field representing the CATEGORIES component.
-      FieldRelatedTo,       ///> Field representing the RELATED-TO component.
-      FieldRecurrence,      ///> Field representing the EXDATE, EXRULE, RDATE, and RRULE components.
-      FieldAttachment,      ///> Field representing the ATTACH component.
-      FieldSecrecy,         ///> Field representing the CLASS component.
-      FieldStatus,          ///> Field representing the STATUS component.
-      FieldTransparency,    ///> Field representing the TRANSPARENCY component.
-      FieldResources,       ///> Field representing the RESOURCES component.
-      FieldPriority,        ///> Field representing the PRIORITY component.
-      FieldGeoLatitude,     ///> Field representing the latitude part of the GEO component.
-      FieldGeoLongitude,    ///> Field representing the longitude part of the GEO component.
-      FieldRecurrenceId,    ///> Field representing the RECURRENCE-ID component.
-      FieldAlarms,          ///> Field representing the VALARM component.
-      FieldSchedulingId,    ///> Field representing the X-KDE-LIBKCAL-ID component.
-      FieldAttendees,       ///> Field representing the ATTENDEE component.
-      FieldOrganizer,       ///> Field representing the ORGANIZER component.
-      FieldCreated,         ///> Field representing the CREATED component.
-      FieldRevision,        ///> Field representing the SEQUENCE component.
-      FieldDuration,        ///> Field representing the DURATION component.
-      FieldContact,         ///> Field representing the CONTACT component.
-      FieldComment,         ///> Field representing the COMMENT component.
-      FieldUid,             ///> Field representing the UID component.
-      FieldUnknown,         ///> Something changed. Always set when you use the assignment operator.
-      FieldUrl              ///> Field representing the URL component.
-=======
         FieldDtStart,         ///> Field representing the DTSTART component.
         FieldDtEnd,           ///> Field representing the DTEND component.
         FieldLastModified,    ///> Field representing the LAST-MODIFIED component.
@@ -224,8 +189,8 @@
         FieldContact,         ///> Field representing the CONTACT component.
         FieldComment,         ///> Field representing the COMMENT component.
         FieldUid,             ///> Field representing the UID component.
-        FieldUnknown          ///> Something changed. Always set when you use the assignment operator.
->>>>>>> 0b276c00
+        FieldUnknown,         ///> Something changed. Always set when you use the assignment operator.
+        FieldUrl              ///> Field representing the URL component.
     };
 
     /**
@@ -609,7 +574,7 @@
       @see url()
       @since 4.12
     */
-    void setUrl( const QUrl &url );
+    void setUrl(const QUrl &url);
 
     /**
       Returns the url.
@@ -711,7 +676,6 @@
     */
     void resetDirtyFields();
 
-<<<<<<< HEAD
     /**
      * Constant that identifies KCalCore data in a binary stream.
      *
@@ -719,10 +683,7 @@
      */
     static quint32 magicSerializationIdentifier();
 
-  protected:
-=======
 protected:
->>>>>>> 0b276c00
 
     /**
        Marks Field @p field as dirty.
@@ -790,11 +751,11 @@
     Private *const d;
     //@endcond
 
-    friend KCALCORE_EXPORT QDataStream &operator<<( QDataStream &stream,
-                                                    const KCalCore::IncidenceBase::Ptr & );
-
-    friend KCALCORE_EXPORT QDataStream &operator>>( QDataStream &stream,
-                                                    const KCalCore::IncidenceBase::Ptr & );
+    friend KCALCORE_EXPORT QDataStream &operator<<(QDataStream &stream,
+            const KCalCore::IncidenceBase::Ptr &);
+
+    friend KCALCORE_EXPORT QDataStream &operator>>(QDataStream &stream,
+            const KCalCore::IncidenceBase::Ptr &);
 };
 
 /**
