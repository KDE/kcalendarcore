/*
  This file is part of the kcalcore library.

  Copyright (c) 2002 Michael Brade <brade@kde.org>

  This library is free software; you can redistribute it and/or
  modify it under the terms of the GNU Library General Public
  License as published by the Free Software Foundation; either
  version 2 of the License, or (at your option) any later version.

  This library is distributed in the hope that it will be useful,
  but WITHOUT ANY WARRANTY; without even the implied warranty of
  MERCHANTABILITY or FITNESS FOR A PARTICULAR PURPOSE.  See the GNU
  Library General Public License for more details.

  You should have received a copy of the GNU Library General Public License
  along with this library; see the file COPYING.LIB.  If not, write to
  the Free Software Foundation, Inc., 51 Franklin Street, Fifth Floor,
  Boston, MA 02110-1301, USA.
*/
/**
  @file
  This file is part of the API for handling calendar data and
  defines the Attachment class.

  @brief
  Represents information related to an attachment for a Calendar Incidence.

  @author Michael Brade \<brade@kde.org\>
*/

#include "attachment.h"

using namespace KCalCore;

/**
  Private class that helps to provide binary compatibility between releases.
  @internal
*/
//@cond PRIVATE
class KCalCore::Attachment::Private
{
public:
    Private(const QString &mime, bool binary)
        : mSize(0),
          mMimeType(mime),
          mBinary(binary),
          mLocal(false),
          mShowInline(false)
    {}
    Private(const Private &other)
        : mSize(other.mSize),
          mMimeType(other.mMimeType),
          mUri(other.mUri),
          mEncodedData(other.mEncodedData),
          mLabel(other.mLabel),
          mBinary(other.mBinary),
          mLocal(other.mLocal),
          mShowInline(other.mShowInline)
    {}

    ~Private()
    {
    }

    QByteArray mDecodedDataCache;
    uint mSize;
    QString mMimeType;
    QString mUri;
    QByteArray mEncodedData;
    QString mLabel;
    bool mBinary;
    bool mLocal;
    bool mShowInline;
};
//@endcond

Attachment::Attachment(const Attachment &attachment)
    : d(new Attachment::Private(*attachment.d))
{
}

Attachment::Attachment(const QString &uri, const QString &mime)
    : d(new Attachment::Private(mime, false))
{
    d->mUri = uri;
}

Attachment::Attachment(const QByteArray &base64, const QString &mime)
    : d(new Attachment::Private(mime, true))
{
    d->mEncodedData = base64;
}

Attachment::~Attachment()
{
    delete d;
}

bool Attachment::isUri() const
{
    return !d->mBinary;
}

QString Attachment::uri() const
{
    if (!d->mBinary) {
        return d->mUri;
    } else {
        return QString();
    }
}

void Attachment::setUri(const QString &uri)
{
    d->mUri = uri;
    d->mBinary = false;
}

bool Attachment::isBinary() const
{
    return d->mBinary;
}

QByteArray Attachment::data() const
{
    if (d->mBinary) {
        return d->mEncodedData;
    } else {
        return QByteArray();
    }
}

QByteArray Attachment::decodedData() const
{
    if (d->mDecodedDataCache.isNull()) {
        d->mDecodedDataCache = QByteArray::fromBase64(d->mEncodedData);
    }

    return d->mDecodedDataCache;
}

void Attachment::setDecodedData(const QByteArray &data)
{
    setData(data.toBase64());
    d->mDecodedDataCache = data;
    d->mSize = d->mDecodedDataCache.size();
}

void Attachment::setData(const QByteArray &base64)
{
    d->mEncodedData = base64;
    d->mBinary = true;
    d->mDecodedDataCache = QByteArray();
    d->mSize = 0;
}

uint Attachment::size() const
{
    if (isUri()) {
        return 0;
    }
    if (!d->mSize) {
        d->mSize = decodedData().size();
    }

    return d->mSize;
}

QString Attachment::mimeType() const
{
    return d->mMimeType;
}

void Attachment::setMimeType(const QString &mime)
{
    d->mMimeType = mime;
}

bool Attachment::showInline() const
{
    return d->mShowInline;
}

void Attachment::setShowInline(bool showinline)
{
    d->mShowInline = showinline;
}

QString Attachment::label() const
{
    return d->mLabel;
}

void Attachment::setLabel(const QString &label)
{
    d->mLabel = label;
}

bool Attachment::isLocal() const
{
    return d->mLocal;
}

void Attachment::setLocal(bool local)
{
    d->mLocal = local;
}

Attachment &Attachment::operator=(const Attachment &other)
{
    if (this != &other) {
        d->mSize = other.d->mSize;
        d->mMimeType = other.d->mMimeType;
        d->mUri = other.d->mUri;
        d->mEncodedData = other.d->mEncodedData;
        d->mLabel = other.d->mLabel;
        d->mBinary = other.d->mBinary;
        d->mLocal  = other.d->mLocal;
        d->mShowInline = other.d->mShowInline;
    }

    return *this;
}

bool Attachment::operator==(const Attachment &a2) const
{
    return uri()          == a2.uri() &&
           d->mLabel      == a2.label() &&
           d->mLocal      == a2.isLocal() &&
           d->mBinary     == a2.isBinary() &&
           d->mShowInline == a2.showInline() &&
           size()         == a2.size() &&
           decodedData()  == a2.decodedData();
}

bool Attachment::operator!=(const Attachment &a2) const
{
<<<<<<< HEAD
  return !( *this == a2 );
}

QDataStream& KCalCore::operator<<(QDataStream &out, const KCalCore::Attachment::Ptr &a)
{
  if (a)
    out << a->d->mSize << a->d->mMimeType << a->d->mUri << a->d->mEncodedData << a->d->mLabel << a->d->mBinary << a->d->mLocal << a->d->mShowInline;
  return out;
}

QDataStream& KCalCore::operator>>(QDataStream &in, const KCalCore::Attachment::Ptr &a)
{
  if (a)
    in >> a->d->mSize >> a->d->mMimeType >> a->d->mUri >> a->d->mEncodedData >> a->d->mLabel >> a->d->mBinary >> a->d->mLocal >> a->d->mShowInline;
  return in;
}
=======
    return !(*this == a2);
}
>>>>>>> 0b276c00
<|MERGE_RESOLUTION|>--- conflicted
+++ resolved
@@ -236,24 +236,19 @@
 
 bool Attachment::operator!=(const Attachment &a2) const
 {
-<<<<<<< HEAD
-  return !( *this == a2 );
+    return !(*this == a2);
 }
 
 QDataStream& KCalCore::operator<<(QDataStream &out, const KCalCore::Attachment::Ptr &a)
 {
-  if (a)
-    out << a->d->mSize << a->d->mMimeType << a->d->mUri << a->d->mEncodedData << a->d->mLabel << a->d->mBinary << a->d->mLocal << a->d->mShowInline;
-  return out;
+    if (a)
+        out << a->d->mSize << a->d->mMimeType << a->d->mUri << a->d->mEncodedData << a->d->mLabel << a->d->mBinary << a->d->mLocal << a->d->mShowInline;
+    return out;
 }
 
 QDataStream& KCalCore::operator>>(QDataStream &in, const KCalCore::Attachment::Ptr &a)
 {
-  if (a)
-    in >> a->d->mSize >> a->d->mMimeType >> a->d->mUri >> a->d->mEncodedData >> a->d->mLabel >> a->d->mBinary >> a->d->mLocal >> a->d->mShowInline;
-  return in;
-}
-=======
-    return !(*this == a2);
-}
->>>>>>> 0b276c00
+    if (a)
+        in >> a->d->mSize >> a->d->mMimeType >> a->d->mUri >> a->d->mEncodedData >> a->d->mLabel >> a->d->mBinary >> a->d->mLocal >> a->d->mShowInline;
+    return in;
+}
