--- conflicted
+++ resolved
@@ -90,21 +90,12 @@
 
 static QString quoteForParam(const QString &text)
 {
-<<<<<<< HEAD
-  QString tmp = text;
-  tmp.remove( QLatin1Char('"') );
-  if ( tmp.contains( QLatin1Char(';') ) || tmp.contains( QLatin1Char(':') ) || tmp.contains( QLatin1Char(',') ) ) {
-    return tmp; // libical quotes in this case already, see icalparameter_as_ical_string()
-  }
-  return QString::fromLatin1( "\"" ) + tmp + QString::fromLatin1( "\"" );
-=======
     QString tmp = text;
-    tmp.remove('"');
-    if (tmp.contains(';') || tmp.contains(':') || tmp.contains(',')) {
+    tmp.remove(QLatin1Char('"'));
+    if (tmp.contains(QLatin1Char(';')) || tmp.contains(QLatin1Char(':')) || tmp.contains(QLatin1Char(','))) {
         return tmp; // libical quotes in this case already, see icalparameter_as_ical_string()
     }
     return QString::fromLatin1("\"") + tmp + QString::fromLatin1("\"");
->>>>>>> 0b276c00
 }
 
 const int gSecondsPerMinute = 60;
@@ -369,14 +360,7 @@
         vfreebusy, icalproperty_new_dtend(writeICalUtcDateTime(freebusy->dtEnd())));
 
 #ifdef USE_ICAL_1_0
-<<<<<<< HEAD
-  Q_UNUSED(method);
-  icalcomponent_add_property(
-    vfreebusy, icalproperty_new_uid( freebusy->uid().toUtf8() ) );
-#else
-  if ( method == iTIPRequest ) {
-=======
->>>>>>> 0b276c00
+    Q_UNUSED(method);
     icalcomponent_add_property(
         vfreebusy, icalproperty_new_uid(freebusy->uid().toUtf8()));
 #else
@@ -559,23 +543,14 @@
         icalcomponent_add_property(parent, icalproperty_new_geo(geo));
     }
 
-<<<<<<< HEAD
-  // categories
-  QString categories = incidence->categories().join( QLatin1String(",") );
-  if ( !categories.isEmpty() ) {
-    icalcomponent_add_property(
-      parent, icalproperty_new_categories( categories.toUtf8() ) );
-  }
-=======
     // priority
     if (incidence->priority() > 0) {   // 0 is undefined priority
         icalcomponent_add_property(
             parent, icalproperty_new_priority(incidence->priority()));
     }
->>>>>>> 0b276c00
 
     // categories
-    QString categories = incidence->categories().join(",");
+    QString categories = incidence->categories().join(QLatin1String(","));
     if (!categories.isEmpty()) {
         icalcomponent_add_property(
             parent, icalproperty_new_categories(categories.toUtf8()));
@@ -700,43 +675,19 @@
         icalcomponent_add_property(parent, icalproperty_new_comment((*it).toUtf8()));
     }
 
-<<<<<<< HEAD
-  // url
-  const QUrl url = incidenceBase->url();
-  if ( url.isValid() ) {
-    icalcomponent_add_property( parent, icalproperty_new_url( url.toString().toUtf8() ) );
-  }
-
-  // custom properties
-  writeCustomProperties( parent, incidenceBase.data() );
-=======
+    // url
+    const QUrl url = incidenceBase->url();
+    if (url.isValid()) {
+        icalcomponent_add_property(parent, icalproperty_new_url(url.toString().toUtf8()));
+    }
+
     // custom properties
     writeCustomProperties(parent, incidenceBase.data());
->>>>>>> 0b276c00
 }
 
 void ICalFormatImpl::Private::writeCustomProperties(icalcomponent *parent,
         CustomProperties *properties)
 {
-<<<<<<< HEAD
-  const QMap<QByteArray, QString> custom = properties->customProperties();
-  for ( QMap<QByteArray, QString>::ConstIterator c = custom.begin();  c != custom.end();  ++c ) {
-    if ( c.key().startsWith( "X-KDE-VOLATILE" ) ) {
-      // We don't write these properties to disk to disk
-      continue;
-    }
-    icalproperty *p = icalproperty_new_x( c.value().toUtf8() );
-    QString parameters = properties->nonKDECustomPropertyParameters( c.key() );
-
-    // Minimalist parameter handler: extract icalparameter's out of
-    // the given input text (not really parsing as such)
-    if ( !parameters.isEmpty() ) {
-      QStringList sl = parameters.split( QLatin1Char(';') );
-      foreach ( const QString &parameter, sl ) {
-        icalparameter *param = icalparameter_new_from_string( parameter.toUtf8() );
-        if ( param ) {
-          icalproperty_add_parameter( p, param );
-=======
     const QMap<QByteArray, QString> custom = properties->customProperties();
     for (QMap<QByteArray, QString>::ConstIterator c = custom.begin();  c != custom.end();  ++c) {
         if (c.key().startsWith("X-KDE-VOLATILE")) {
@@ -749,14 +700,13 @@
         // Minimalist parameter handler: extract icalparameter's out of
         // the given input text (not really parsing as such)
         if (!parameters.isEmpty()) {
-            QStringList sl = parameters.split(';');
+            QStringList sl = parameters.split(QLatin1Char(';'));
             foreach(const QString &parameter, sl) {
                 icalparameter *param = icalparameter_new_from_string(parameter.toUtf8());
                 if (param) {
                     icalproperty_add_parameter(p, param);
                 }
             }
->>>>>>> 0b276c00
         }
 
         icalproperty_set_x_name(p, c.key());
@@ -1070,95 +1020,10 @@
 
 icalcomponent *ICalFormatImpl::writeAlarm(const Alarm::Ptr &alarm)
 {
-<<<<<<< HEAD
-  if ( alarm->enabled() ) {
-    alarm->setCustomProperty( APP_NAME_FOR_XPROPERTIES, ENABLED_ALARM_XPROPERTY, QLatin1String("TRUE") );
-  } else {
-    alarm->setCustomProperty( APP_NAME_FOR_XPROPERTIES, ENABLED_ALARM_XPROPERTY, QLatin1String("FALSE") );
-  }
-
-  icalcomponent *a = icalcomponent_new( ICAL_VALARM_COMPONENT );
-
-  icalproperty_action action;
-  icalattach *attach = 0;
-
-  switch ( alarm->type() ) {
-  case Alarm::Procedure:
-    action = ICAL_ACTION_PROCEDURE;
-    attach = icalattach_new_from_url(
-      QFile::encodeName( alarm->programFile() ).data() );
-    icalcomponent_add_property( a, icalproperty_new_attach( attach ) );
-    if ( !alarm->programArguments().isEmpty() ) {
-      icalcomponent_add_property(
-        a, icalproperty_new_description( alarm->programArguments().toUtf8() ) );
-    }
-    break;
-  case Alarm::Audio:
-    action = ICAL_ACTION_AUDIO;
-    if ( !alarm->audioFile().isEmpty() ) {
-      attach = icalattach_new_from_url(
-        QFile::encodeName( alarm->audioFile() ).data() );
-      icalcomponent_add_property( a, icalproperty_new_attach( attach ) );
-    }
-    break;
-  case Alarm::Email:
-  {
-    action = ICAL_ACTION_EMAIL;
-    const Person::List addresses = alarm->mailAddresses();
-    for ( Person::List::ConstIterator ad = addresses.constBegin();
-          ad != addresses.constEnd();  ++ad ) {
-      if ( !( *ad )->email().isEmpty() ) {
-        icalproperty *p = icalproperty_new_attendee( "MAILTO:" + ( *ad )->email().toUtf8() );
-        if ( !( *ad )->name().isEmpty() ) {
-          icalproperty_add_parameter(
-            p, icalparameter_new_cn( quoteForParam( ( *ad )->name() ).toUtf8() ) );
-        }
-        icalcomponent_add_property( a, p );
-      }
-    }
-    icalcomponent_add_property(
-      a, icalproperty_new_summary( alarm->mailSubject().toUtf8() ) );
-    icalcomponent_add_property(
-      a, icalproperty_new_description( alarm->mailText().toUtf8() ) );
-    QStringList attachments = alarm->mailAttachments();
-    if ( attachments.count() > 0 ) {
-      for ( QStringList::const_iterator at = attachments.constBegin();
-            at != attachments.constEnd();  ++at ) {
-        attach = icalattach_new_from_url( QFile::encodeName( *at ).data() );
-        icalcomponent_add_property( a, icalproperty_new_attach( attach ) );
-      }
-    }
-    break;
-  }
-  case Alarm::Display:
-    action = ICAL_ACTION_DISPLAY;
-    icalcomponent_add_property(
-      a, icalproperty_new_description( alarm->text().toUtf8() ) );
-    break;
-  case Alarm::Invalid:
-  default:
-    kDebug() << "Unknown type of alarm";
-    action = ICAL_ACTION_NONE;
-    break;
-  }
-  icalcomponent_add_property( a, icalproperty_new_action( action ) );
-
-  // Trigger time
-  icaltriggertype trigger;
-  if ( alarm->hasTime() ) {
-    trigger.time = writeICalUtcDateTime( alarm->time() );
-    trigger.duration = icaldurationtype_null_duration();
-  } else {
-    trigger.time = icaltime_null_time();
-    Duration offset;
-    if ( alarm->hasStartOffset() ) {
-      offset = alarm->startOffset();
-=======
     if (alarm->enabled()) {
-        alarm->setCustomProperty(APP_NAME_FOR_XPROPERTIES, ENABLED_ALARM_XPROPERTY, "TRUE");
->>>>>>> 0b276c00
+        alarm->setCustomProperty(APP_NAME_FOR_XPROPERTIES, ENABLED_ALARM_XPROPERTY, QLatin1String("TRUE"));
     } else {
-        alarm->setCustomProperty(APP_NAME_FOR_XPROPERTIES, ENABLED_ALARM_XPROPERTY, "FALSE");
+        alarm->setCustomProperty(APP_NAME_FOR_XPROPERTIES, ENABLED_ALARM_XPROPERTY, QLatin1String("FALSE"));
     }
 
     icalcomponent *a = icalcomponent_new(ICAL_VALARM_COMPONENT);
@@ -1166,42 +1031,6 @@
     icalproperty_action action;
     icalattach *attach = 0;
 
-<<<<<<< HEAD
-  icalproperty *p = icalcomponent_get_first_property( vtodo, ICAL_ANY_PROPERTY );
-
-  while ( p ) {
-    icalproperty_kind kind = icalproperty_isa( p );
-    switch ( kind ) {
-    case ICAL_DUE_PROPERTY:
-    { // due date/time
-      KDateTime kdt = readICalDateTimeProperty( p, tzlist );
-      todo->setDtDue( kdt, true );
-      todo->setAllDay( kdt.isDateOnly() );
-      break;
-    }
-    case ICAL_COMPLETED_PROPERTY:  // completion date/time
-      todo->setCompleted( readICalDateTimeProperty( p, tzlist ) );
-      break;
-
-    case ICAL_PERCENTCOMPLETE_PROPERTY:  // Percent completed
-      todo->setPercentComplete( icalproperty_get_percentcomplete( p ) );
-      break;
-
-    case ICAL_RELATEDTO_PROPERTY:  // related todo (parent)
-      todo->setRelatedTo( QString::fromUtf8( icalproperty_get_relatedto( p ) ) );
-      d->mTodosRelate.append( todo );
-      break;
-
-    case ICAL_DTSTART_PROPERTY:
-      // Flag that todo has start date. Value is read in by readIncidence().
-      if ( todo->comments().filter( QLatin1String("NoStartDate") ).count() ) {
-        todo->setDtStart( KDateTime() );
-      } else {
-        todo->setHasStartDate( true );
-      }
-      break;
-    case ICAL_X_PROPERTY:
-=======
     switch (alarm->type()) {
     case Alarm::Procedure:
         action = ICAL_ACTION_PROCEDURE;
@@ -1222,7 +1051,6 @@
         }
         break;
     case Alarm::Email:
->>>>>>> 0b276c00
     {
         action = ICAL_ACTION_EMAIL;
         const Person::List addresses = alarm->mailAddresses();
@@ -1339,7 +1167,7 @@
 
         case ICAL_DTSTART_PROPERTY:
             // Flag that todo has start date. Value is read in by readIncidence().
-            if (todo->comments().filter("NoStartDate").count()) {
+            if (todo->comments().filter(QLatin1String("NoStartDate")).count()) {
                 todo->setDtStart(KDateTime());
             } else {
                 todo->setHasStartDate(true);
@@ -1441,37 +1269,14 @@
         event->setAllDay(allDay);
     }
 
-<<<<<<< HEAD
-  p = icalproperty_get_first_parameter( attendee, ICAL_X_PARAMETER );
-  QMap<QByteArray, QString> custom;
-  while ( p ) {
-    QString xname = QString::fromLatin1( icalparameter_get_xname( p ) ).toUpper();
-    QString xvalue = QString::fromUtf8( icalparameter_get_xvalue( p ) );
-    if ( xname == QLatin1String("X-UID") ) {
-      uid = xvalue;
-    } else {
-      custom[xname.toUtf8()] = xvalue;
-=======
     if (d->mCompat) {
         d->mCompat->fixEmptySummary(event);
->>>>>>> 0b276c00
     }
 
     event->resetDirtyFields();
     return event;
 }
 
-<<<<<<< HEAD
-  p = icalproperty_get_first_parameter( attendee, ICAL_DELEGATEDTO_PARAMETER );
-  if ( p ) {
-    a->setDelegate( QLatin1String(icalparameter_get_delegatedto( p )) );
-  }
-
-  p = icalproperty_get_first_parameter( attendee, ICAL_DELEGATEDFROM_PARAMETER );
-  if ( p ) {
-    a->setDelegator( QLatin1String(icalparameter_get_delegatedfrom( p )) );
-  }
-=======
 FreeBusy::Ptr ICalFormatImpl::readFreeBusy(icalcomponent *vfreebusy)
 {
     FreeBusy::Ptr freebusy(new FreeBusy);
@@ -1530,7 +1335,6 @@
         p = icalcomponent_get_next_property(vfreebusy, ICAL_ANY_PROPERTY);
     }
     freebusy->addPeriods(periods);
->>>>>>> 0b276c00
 
     freebusy->resetDirtyFields();
     return freebusy;
@@ -1561,29 +1365,6 @@
         email = email.mid(7);
     }
 
-<<<<<<< HEAD
-  if ( attachment ) {
-    icalparameter *p =
-      icalproperty_get_first_parameter( attach, ICAL_FMTTYPE_PARAMETER );
-    if ( p ) {
-      attachment->setMimeType( QLatin1String( icalparameter_get_fmttype( p ) ) );
-    }
-
-    p = icalproperty_get_first_parameter( attach, ICAL_X_PARAMETER );
-    while ( p ) {
-      QString xname = QString::fromLatin1( icalparameter_get_xname( p ) ).toUpper();
-      QString xvalue = QString::fromUtf8( icalparameter_get_xvalue( p ) );
-      if ( xname == QLatin1String("X-CONTENT-DISPOSITION") ) {
-        attachment->setShowInline( xvalue.toLower() == QLatin1String("inline") );
-      }
-      if ( xname == QLatin1String("X-LABEL") ) {
-        attachment->setLabel( xvalue );
-      }
-      if ( xname == QLatin1String("X-KONTACT-TYPE") ) {
-        attachment->setLocal( xvalue.toLower() == QLatin1String("local") );
-      }
-      p = icalproperty_get_next_parameter( attach, ICAL_X_PARAMETER );
-=======
     // libical may return everything after ATTENDEE tag if the rest is
     // not meaningful. Verify the address to filter out these cases.
     if (!Person::isValidEmail(email)) {
@@ -1596,7 +1377,6 @@
     if (p) {
         name = QString::fromUtf8(icalparameter_get_cn(p));
     } else {
->>>>>>> 0b276c00
     }
 
     bool rsvp = false;
@@ -1662,9 +1442,9 @@
     p = icalproperty_get_first_parameter(attendee, ICAL_X_PARAMETER);
     QMap<QByteArray, QString> custom;
     while (p) {
-        QString xname = QString(icalparameter_get_xname(p)).toUpper();
+        QString xname = QString::fromLatin1(icalparameter_get_xname(p)).toUpper();
         QString xvalue = QString::fromUtf8(icalparameter_get_xvalue(p));
-        if (xname == "X-UID") {
+        if (xname == QLatin1String("X-UID")) {
             uid = xvalue;
         } else {
             custom[xname.toUtf8()] = xvalue;
@@ -1677,12 +1457,12 @@
 
     p = icalproperty_get_first_parameter(attendee, ICAL_DELEGATEDTO_PARAMETER);
     if (p) {
-        a->setDelegate(icalparameter_get_delegatedto(p));
+        a->setDelegate(QLatin1String(icalparameter_get_delegatedto(p)));
     }
 
     p = icalproperty_get_first_parameter(attendee, ICAL_DELEGATEDFROM_PARAMETER);
     if (p) {
-        a->setDelegator(icalparameter_get_delegatedfrom(p));
+        a->setDelegator(QLatin1String(icalparameter_get_delegatedfrom(p)));
     }
 
     return a;
@@ -1710,44 +1490,18 @@
 {
     Attachment::Ptr attachment;
 
-<<<<<<< HEAD
-    case ICAL_DESCRIPTION_PROPERTY:  // description
-    {
-      QString textStr = QString::fromUtf8( icalproperty_get_description( p ) );
-      if ( !textStr.isEmpty() ) {
-        QString valStr = QString::fromUtf8(
-          icalproperty_get_parameter_as_string( p, "X-KDE-TEXTFORMAT" ) );
-        if ( !valStr.compare( QLatin1String("HTML"), Qt::CaseInsensitive ) ) {
-          incidence->setDescription( textStr, true );
-        } else {
-          incidence->setDescription( textStr, false );
-        }
-      }
-    }
-    break;
-=======
     QByteArray p;
     icalvalue *value = icalproperty_get_value(attach);
->>>>>>> 0b276c00
 
     switch (icalvalue_isa(value)) {
     case ICAL_ATTACH_VALUE:
     {
-<<<<<<< HEAD
-      QString textStr = QString::fromUtf8( icalproperty_get_summary( p ) );
-      if ( !textStr.isEmpty() ) {
-        QString valStr = QString::fromUtf8(
-          icalproperty_get_parameter_as_string( p, "X-KDE-TEXTFORMAT" ) );
-        if ( !valStr.compare( QLatin1String("HTML"), Qt::CaseInsensitive ) ) {
-          incidence->setSummary( textStr, true );
-=======
         icalattach *a = icalproperty_get_attach(attach);
         if (!icalattach_get_is_url(a)) {
             p = QByteArray(reinterpret_cast<const char *>(icalattach_get_data(a)));
             if (!p.isEmpty()) {
                 attachment = Attachment::Ptr(new Attachment(p));
             }
->>>>>>> 0b276c00
         } else {
             p = icalattach_get_url(a);
             if (!p.isEmpty()) {
@@ -1755,20 +1509,6 @@
             }
         }
         break;
-<<<<<<< HEAD
-      }
-      QString textStr = QString::fromUtf8( icalproperty_get_location( p ) );
-      if ( !textStr.isEmpty() ) {
-        QString valStr = QString::fromUtf8(
-          icalproperty_get_parameter_as_string( p, "X-KDE-TEXTFORMAT" ) );
-        if ( !valStr.compare( QLatin1String("HTML"), Qt::CaseInsensitive ) ) {
-          incidence->setLocation( textStr, true );
-        } else {
-          incidence->setLocation( textStr, false );
-        }
-      }
-=======
->>>>>>> 0b276c00
     }
     case ICAL_BINARY_VALUE:
     {
@@ -1791,45 +1531,31 @@
         icalparameter *p =
             icalproperty_get_first_parameter(attach, ICAL_FMTTYPE_PARAMETER);
         if (p) {
-            attachment->setMimeType(QString(icalparameter_get_fmttype(p)));
+            attachment->setMimeType(QLatin1String(icalparameter_get_fmttype(p)));
         }
 
         p = icalproperty_get_first_parameter(attach, ICAL_X_PARAMETER);
         while (p) {
-            QString xname = QString(icalparameter_get_xname(p)).toUpper();
+            QString xname = QString::fromLatin1(icalparameter_get_xname(p)).toUpper();
             QString xvalue = QString::fromUtf8(icalparameter_get_xvalue(p));
-            if (xname == "X-CONTENT-DISPOSITION") {
-                attachment->setShowInline(xvalue.toLower() == "inline");
-            }
-            if (xname == "X-LABEL") {
+            if (xname == QLatin1String("X-CONTENT-DISPOSITION")) {
+                attachment->setShowInline(xvalue.toLower() == QLatin1String("inline"));
+            }
+            if (xname == QLatin1String("X-LABEL")) {
                 attachment->setLabel(xvalue);
             }
-            if (xname == "X-KONTACT-TYPE") {
-                attachment->setLocal(xvalue.toLower() == "local");
+            if (xname == QLatin1String("X-KONTACT-TYPE")) {
+                attachment->setLocal(xvalue.toLower() == QLatin1String("local"));
             }
             p = icalproperty_get_next_parameter(attach, ICAL_X_PARAMETER);
         }
 
-<<<<<<< HEAD
-    case ICAL_CATEGORIES_PROPERTY:  // categories
-    {
-      // We have always supported multiple CATEGORIES properties per component
-      // even though the RFC seems to indicate only 1 is permitted.
-      // We can't change that -- in order to retain backwards compatibility.
-      text = icalproperty_get_categories( p );
-      const QString val = QString::fromUtf8( text );
-      foreach ( const QString &cat, val.split( QLatin1Char(','), QString::SkipEmptyParts ) ) {
-        // ensure no duplicates
-        if ( !categories.contains( cat ) ) {
-          categories.append( cat );
-=======
         p = icalproperty_get_first_parameter(attach, ICAL_X_PARAMETER);
         while (p) {
             if (strncmp(icalparameter_get_xname(p), "X-LABEL", 7) == 0) {
                 attachment->setLabel(QString::fromUtf8(icalparameter_get_xvalue(p)));
             }
             p = icalproperty_get_next_parameter(attach, ICAL_X_PARAMETER);
->>>>>>> 0b276c00
         }
     }
 
@@ -1889,7 +1615,7 @@
             if (!textStr.isEmpty()) {
                 QString valStr = QString::fromUtf8(
                                      icalproperty_get_parameter_as_string(p, "X-KDE-TEXTFORMAT"));
-                if (!valStr.compare("HTML", Qt::CaseInsensitive)) {
+                if (!valStr.compare(QLatin1String("HTML"), Qt::CaseInsensitive)) {
                     incidence->setDescription(textStr, true);
                 } else {
                     incidence->setDescription(textStr, false);
@@ -1904,7 +1630,7 @@
             if (!textStr.isEmpty()) {
                 QString valStr = QString::fromUtf8(
                                      icalproperty_get_parameter_as_string(p, "X-KDE-TEXTFORMAT"));
-                if (!valStr.compare("HTML", Qt::CaseInsensitive)) {
+                if (!valStr.compare(QLatin1String("HTML"), Qt::CaseInsensitive)) {
                     incidence->setSummary(textStr, true);
                 } else {
                     incidence->setSummary(textStr, false);
@@ -1925,7 +1651,7 @@
             if (!textStr.isEmpty()) {
                 QString valStr = QString::fromUtf8(
                                      icalproperty_get_parameter_as_string(p, "X-KDE-TEXTFORMAT"));
-                if (!valStr.compare("HTML", Qt::CaseInsensitive)) {
+                if (!valStr.compare(QLatin1String("HTML"), Qt::CaseInsensitive)) {
                     incidence->setLocation(textStr, true);
                 } else {
                     incidence->setLocation(textStr, false);
@@ -2002,7 +1728,7 @@
             // We can't change that -- in order to retain backwards compatibility.
             text = icalproperty_get_categories(p);
             const QString val = QString::fromUtf8(text);
-            foreach(const QString &cat, val.split(',', QString::SkipEmptyParts)) {
+            foreach(const QString &cat, val.split(QLatin1Char(','), QString::SkipEmptyParts)) {
                 // ensure no duplicates
                 if (!categories.contains(cat)) {
                     categories.append(cat);
@@ -2140,20 +1866,14 @@
                 QString::fromUtf8(icalproperty_get_contact(p)));
             break;
 
-<<<<<<< HEAD
-    case ICAL_URL_PROPERTY:
-      incidenceBase->setUrl(
-        QUrl( QString::fromUtf8( icalproperty_get_url( p ) ) ) );
-      break;
-
-    default:
-      break;
-    }
-=======
+        case ICAL_URL_PROPERTY:
+            incidenceBase->setUrl(
+                QUrl(QString::fromUtf8(icalproperty_get_url(p))));
+            break;
+
         default:
             break;
         }
->>>>>>> 0b276c00
 
         p = icalcomponent_get_next_property(parent, ICAL_ANY_PROPERTY);
     }
@@ -2210,39 +1930,16 @@
                     param = icalproperty_get_next_parameter(p, ICAL_ANY_PARAMETER)) {
                 // 'c' is owned by ical library => all we need to do is just use it
                 const char *c = icalparameter_as_ical_string(param);
-                parametervalues.push_back(c);
-            }
-            parameters = parametervalues.join(";");
+                parametervalues.push_back(QLatin1String(c));
+            }
+            parameters = parametervalues.join(QLatin1String(";"));
         } else {
-            value = value.append(",").append(nvalue);
+            value = value.append(QLatin1String(",")).append(nvalue);
         }
         p = icalcomponent_get_next_property(parent, ICAL_X_PROPERTY);
     }
-<<<<<<< HEAD
-    const char *name = icalproperty_get_x_name( p );
-    QByteArray nproperty( name );
-    if ( property != nproperty ) {
-      // New property
-      if ( !property.isEmpty() ) {
-        properties->setNonKDECustomProperty( property, value, parameters );
-      }
-      property = name;
-      value = nvalue;
-      QStringList parametervalues;
-      for ( param = icalproperty_get_first_parameter( p, ICAL_ANY_PARAMETER );
-            param;
-            param = icalproperty_get_next_parameter( p, ICAL_ANY_PARAMETER ) ) {
-        // 'c' is owned by ical library => all we need to do is just use it
-        const char *c = icalparameter_as_ical_string( param );
-        parametervalues.push_back( QLatin1String(c) );
-      }
-      parameters = parametervalues.join( QLatin1String(";") );
-    } else {
-      value = value.append( QLatin1String(",") ).append( nvalue );
-=======
     if (!property.isEmpty()) {
         properties->setNonKDECustomProperty(property, value, parameters);
->>>>>>> 0b276c00
     }
 }
 //@endcond
@@ -2275,51 +1972,9 @@
 
 void ICalFormatImpl::readRecurrence(const struct icalrecurrencetype &r, RecurrenceRule *recur)
 {
-<<<<<<< HEAD
-  // Generate the RRULE string
-  recur->setRRule(
-    QLatin1String( icalrecurrencetype_as_string( const_cast<struct icalrecurrencetype*>( &r ) ) ) );
-  // Period
-  switch ( r.freq ) {
-  case ICAL_SECONDLY_RECURRENCE:
-    recur->setRecurrenceType( RecurrenceRule::rSecondly );
-    break;
-  case ICAL_MINUTELY_RECURRENCE:
-    recur->setRecurrenceType( RecurrenceRule::rMinutely );
-    break;
-  case ICAL_HOURLY_RECURRENCE:
-    recur->setRecurrenceType( RecurrenceRule::rHourly );
-    break;
-  case ICAL_DAILY_RECURRENCE:
-    recur->setRecurrenceType( RecurrenceRule::rDaily );
-    break;
-  case ICAL_WEEKLY_RECURRENCE:
-    recur->setRecurrenceType( RecurrenceRule::rWeekly );
-    break;
-  case ICAL_MONTHLY_RECURRENCE:
-    recur->setRecurrenceType( RecurrenceRule::rMonthly );
-    break;
-  case ICAL_YEARLY_RECURRENCE:
-    recur->setRecurrenceType( RecurrenceRule::rYearly );
-    break;
-  case ICAL_NO_RECURRENCE:
-  default:
-    recur->setRecurrenceType( RecurrenceRule::rNone );
-  }
-  // Frequency
-  recur->setFrequency( r.interval );
-
-  // Duration & End Date
-  if ( !icaltime_is_null_time( r.until ) ) {
-    icaltimetype t = r.until;
-    recur->setEndDt( readICalUtcDateTime( 0, t ) );
-  } else {
-    if ( r.count == 0 ) {
-      recur->setDuration( -1 );
-=======
     // Generate the RRULE string
     recur->setRRule(
-        QString(icalrecurrencetype_as_string(const_cast<struct icalrecurrencetype*>(&r))));
+        QLatin1String(icalrecurrencetype_as_string(const_cast<struct icalrecurrencetype*>(&r))));
     // Period
     switch (r.freq) {
     case ICAL_SECONDLY_RECURRENCE:
@@ -2354,7 +2009,6 @@
     if (!icaltime_is_null_time(r.until)) {
         icaltimetype t = r.until;
         recur->setEndDt(readICalUtcDateTime(0, t));
->>>>>>> 0b276c00
     } else {
         if (r.count == 0) {
             recur->setDuration(-1);
@@ -2997,25 +2651,12 @@
         p = icalcomponent_get_next_property(calendar, ICAL_X_PROPERTY);
     }
 
-<<<<<<< HEAD
-  p = icalcomponent_get_first_property( calendar, ICAL_PRODID_PROPERTY );
-  if ( !p ) {
-    kDebug() << "No PRODID property found";
-    d->mLoadedProductId = QLatin1String("");
-  } else {
-    d->mLoadedProductId = QString::fromUtf8( icalproperty_get_prodid( p ) );
-
-    delete d->mCompat;
-    d->mCompat = CompatFactory::createCompat( d->mLoadedProductId, implementationVersion );
-  }
-=======
     p = icalcomponent_get_first_property(calendar, ICAL_PRODID_PROPERTY);
     if (!p) {
         kDebug() << "No PRODID property found";
-        d->mLoadedProductId = "";
+        d->mLoadedProductId = QLatin1String("");
     } else {
         d->mLoadedProductId = QString::fromUtf8(icalproperty_get_prodid(p));
->>>>>>> 0b276c00
 
         delete d->mCompat;
         d->mCompat = CompatFactory::createCompat(d->mLoadedProductId, implementationVersion);
@@ -3171,25 +2812,13 @@
 
 QString ICalFormatImpl::extractErrorProperty(icalcomponent *c)
 {
-<<<<<<< HEAD
-  QString errorMessage;
-
-  icalproperty *error;
-  error = icalcomponent_get_first_property( c, ICAL_XLICERROR_PROPERTY );
-  while ( error ) {
-    errorMessage += QLatin1String(icalproperty_get_xlicerror( error ));
-    errorMessage += QLatin1Char('\n');
-    error = icalcomponent_get_next_property( c, ICAL_XLICERROR_PROPERTY );
-  }
-=======
     QString errorMessage;
->>>>>>> 0b276c00
 
     icalproperty *error;
     error = icalcomponent_get_first_property(c, ICAL_XLICERROR_PROPERTY);
     while (error) {
-        errorMessage += icalproperty_get_xlicerror(error);
-        errorMessage += '\n';
+        errorMessage += QLatin1String(icalproperty_get_xlicerror(error));
+        errorMessage += QLatin1Char('\n');
         error = icalcomponent_get_next_property(c, ICAL_XLICERROR_PROPERTY);
     }
 
