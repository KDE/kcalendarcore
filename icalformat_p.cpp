--- conflicted
+++ resolved
@@ -721,11 +721,7 @@
         return 0;
     }
 
-<<<<<<< HEAD
-  icalproperty *p = icalproperty_new_organizer( QByteArray(QByteArray("MAILTO:") + organizer->email().toUtf8()) );
-=======
-    icalproperty *p = icalproperty_new_organizer("MAILTO:" + organizer->email().toUtf8());
->>>>>>> 64cc003e
+    icalproperty *p = icalproperty_new_organizer(QByteArray(QByteArray("MAILTO:") + organizer->email().toUtf8()));
 
     if (!organizer->name().isEmpty()) {
         icalproperty_add_parameter(
@@ -769,13 +765,8 @@
         return 0;
     }
 
-<<<<<<< HEAD
-  icalproperty *p =
-    icalproperty_new_attendee( QByteArray(QByteArray("mailto:") + attendee->email().toUtf8()) );
-=======
     icalproperty *p =
-        icalproperty_new_attendee("mailto:" + attendee->email().toUtf8());
->>>>>>> 64cc003e
+        icalproperty_new_attendee(QByteArray(QByteArray("mailto:") + attendee->email().toUtf8()));
 
     if (!attendee->name().isEmpty()) {
         icalproperty_add_parameter(
@@ -1029,93 +1020,8 @@
 
 icalcomponent *ICalFormatImpl::writeAlarm(const Alarm::Ptr &alarm)
 {
-<<<<<<< HEAD
-  if ( alarm->enabled() ) {
-    alarm->setCustomProperty( APP_NAME_FOR_XPROPERTIES, ENABLED_ALARM_XPROPERTY, QLatin1String("TRUE") );
-  } else {
-    alarm->setCustomProperty( APP_NAME_FOR_XPROPERTIES, ENABLED_ALARM_XPROPERTY, QLatin1String("FALSE") );
-  }
-
-  icalcomponent *a = icalcomponent_new( ICAL_VALARM_COMPONENT );
-
-  icalproperty_action action;
-  icalattach *attach = 0;
-
-  switch ( alarm->type() ) {
-  case Alarm::Procedure:
-    action = ICAL_ACTION_PROCEDURE;
-    attach = icalattach_new_from_url(
-      QFile::encodeName( alarm->programFile() ).data() );
-    icalcomponent_add_property( a, icalproperty_new_attach( attach ) );
-    if ( !alarm->programArguments().isEmpty() ) {
-      icalcomponent_add_property(
-        a, icalproperty_new_description( alarm->programArguments().toUtf8() ) );
-    }
-    break;
-  case Alarm::Audio:
-    action = ICAL_ACTION_AUDIO;
-    if ( !alarm->audioFile().isEmpty() ) {
-      attach = icalattach_new_from_url(
-        QFile::encodeName( alarm->audioFile() ).data() );
-      icalcomponent_add_property( a, icalproperty_new_attach( attach ) );
-    }
-    break;
-  case Alarm::Email:
-  {
-    action = ICAL_ACTION_EMAIL;
-    const Person::List addresses = alarm->mailAddresses();
-    for ( Person::List::ConstIterator ad = addresses.constBegin();
-          ad != addresses.constEnd();  ++ad ) {
-      if ( !( *ad )->email().isEmpty() ) {
-        icalproperty *p = icalproperty_new_attendee( QByteArray(QByteArray("MAILTO:") + ( *ad )->email().toUtf8()) );
-        if ( !( *ad )->name().isEmpty() ) {
-          icalproperty_add_parameter(
-            p, icalparameter_new_cn( quoteForParam( ( *ad )->name() ).toUtf8() ) );
-        }
-        icalcomponent_add_property( a, p );
-      }
-    }
-    icalcomponent_add_property(
-      a, icalproperty_new_summary( alarm->mailSubject().toUtf8() ) );
-    icalcomponent_add_property(
-      a, icalproperty_new_description( alarm->mailText().toUtf8() ) );
-    QStringList attachments = alarm->mailAttachments();
-    if ( attachments.count() > 0 ) {
-      for ( QStringList::const_iterator at = attachments.constBegin();
-            at != attachments.constEnd();  ++at ) {
-        attach = icalattach_new_from_url( QFile::encodeName( *at ).data() );
-        icalcomponent_add_property( a, icalproperty_new_attach( attach ) );
-      }
-    }
-    break;
-  }
-  case Alarm::Display:
-    action = ICAL_ACTION_DISPLAY;
-    icalcomponent_add_property(
-      a, icalproperty_new_description( alarm->text().toUtf8() ) );
-    break;
-  case Alarm::Invalid:
-  default:
-    kDebug() << "Unknown type of alarm";
-    action = ICAL_ACTION_NONE;
-    break;
-  }
-  icalcomponent_add_property( a, icalproperty_new_action( action ) );
-
-  // Trigger time
-  icaltriggertype trigger;
-  if ( alarm->hasTime() ) {
-    trigger.time = writeICalUtcDateTime( alarm->time() );
-    trigger.duration = icaldurationtype_null_duration();
-  } else {
-    trigger.time = icaltime_null_time();
-    Duration offset;
-    if ( alarm->hasStartOffset() ) {
-      offset = alarm->startOffset();
-=======
     if (alarm->enabled()) {
         alarm->setCustomProperty(APP_NAME_FOR_XPROPERTIES, ENABLED_ALARM_XPROPERTY, QLatin1String("TRUE"));
->>>>>>> 64cc003e
     } else {
         alarm->setCustomProperty(APP_NAME_FOR_XPROPERTIES, ENABLED_ALARM_XPROPERTY, QLatin1String("FALSE"));
     }
@@ -1151,7 +1057,7 @@
         for (Person::List::ConstIterator ad = addresses.constBegin();
                 ad != addresses.constEnd();  ++ad) {
             if (!(*ad)->email().isEmpty()) {
-                icalproperty *p = icalproperty_new_attendee("MAILTO:" + (*ad)->email().toUtf8());
+                icalproperty *p = icalproperty_new_attendee(QByteArray(QByteArray("MAILTO:") + (*ad)->email().toUtf8()));
                 if (!(*ad)->name().isEmpty()) {
                     icalproperty_add_parameter(
                         p, icalparameter_new_cn(quoteForParam((*ad)->name()).toUtf8()));
