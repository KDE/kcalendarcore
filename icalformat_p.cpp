--- conflicted
+++ resolved
@@ -2538,14 +2538,11 @@
 
   // iCalendar version (2.0)
   p = icalproperty_new_version( const_cast<char *>( _ICAL_VERSION ) );
-<<<<<<< HEAD
-=======
   icalcomponent_add_property( calendar, p );
 
   // Implementation Version
   p = icalproperty_new_x( _ICAL_IMPLEMENTATION_VERSION );
   icalproperty_set_x_name( p, IMPLEMENTATION_VERSION_XPROPERTY );
->>>>>>> 36733ce4
   icalcomponent_add_property( calendar, p );
 
   // Implementation Version
