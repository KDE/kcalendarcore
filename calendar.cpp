--- conflicted
+++ resolved
@@ -71,15 +71,9 @@
         mFilter = mDefaultFilter;
         mFilter->setEnabled(false);
 
-<<<<<<< HEAD
-      mOwner = Person::Ptr( new Person() );
-      mOwner->setName( QLatin1String("Unknown Name") );
-      mOwner->setEmail( QLatin1String("unknown@nowhere") );
-=======
         mOwner = Person::Ptr(new Person());
-        mOwner->setName("Unknown Name");
-        mOwner->setEmail("unknown@nowhere");
->>>>>>> 0b276c00
+        mOwner->setName(QLatin1String("Unknown Name"));
+        mOwner->setEmail(QLatin1String("unknown@nowhere"));
     }
 
     ~Private()
