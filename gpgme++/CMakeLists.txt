project( gpgmepp )

if (MINGW)
  set(CMAKE_C_FLAGS   "${CMAKE_C_FLAGS}   -mms-bitfields")
  set(CMAKE_CXX_FLAGS "${CMAKE_CXX_FLAGS} -mms-bitfields")
endif (MINGW)

include_directories(  ${GPGME_INCLUDES} ${Boost_INCLUDE_DIR} )
set(CMAKE_CXX_FLAGS "${CMAKE_CXX_FLAGS} ${KDE4_ENABLE_EXCEPTIONS}")

configure_file(${CMAKE_CURRENT_SOURCE_DIR}/config-gpgme++.h.cmake ${CMAKE_CURRENT_BINARY_DIR}/config-gpgme++.h )

## gpgme comes in three flavours on each of the platforms:
##  Windows: gpgme, gpgme-glib, gpgme-qt
##     Unix: gpgme, gpgme-pthread, gpgme-pth
## We're building corresponding gpgme++ flavours

set(gpgme_LIB_SRCS 
        exception.cpp
        context.cpp key.cpp 
        trustitem.cpp 
        data.cpp 
        callbacks.cpp 
        eventloopinteractor.cpp 
        editinteractor.cpp
        assuanresult.cpp
        keylistresult.cpp
        keygenerationresult.cpp 
        importresult.cpp
        decryptionresult.cpp 
        verificationresult.cpp 
        signingresult.cpp 
        encryptionresult.cpp 
        engineinfo.cpp
        gpgsetexpirytimeeditinteractor.cpp
        gpgsetownertrusteditinteractor.cpp
        gpgsignkeyeditinteractor.cpp
        gpgadduserideditinteractor.cpp
        scdgetinfoassuantransaction.cpp
        gpgagentgetinfoassuantransaction.cpp
)

<<<<<<< HEAD
set( _gpgmepp_version 2.3.1 )
=======
set( _gpgmepp_version 2.4.0 )
>>>>>>> ca3c8dad
set( _gpgmepp_soversion 2 )

set( GPGMEPP_INCLUDE ${INCLUDE_INSTALL_DIR} ${GPGME_INCLUDES} ${Boost_INCLUDE_DIR} )

if ( GPGME_VANILLA_FOUND )
   kde4_add_library( gpgmepp SHARED ${gpgme_LIB_SRCS} context_vanilla.cpp )
   target_link_libraries( gpgmepp ${GPGME_VANILLA_LIBRARIES} )
   set_target_properties( gpgmepp PROPERTIES
                                  VERSION     ${_gpgmepp_version}
                                  SOVERSION   ${_gpgmepp_soversion}
                                  OUTPUT_NAME gpgme++
   )
   get_target_property( GPGMEPP_VANILLA_LIBRARY gpgmepp LOCATION )
   install(TARGETS gpgmepp EXPORT kdepimlibsLibraryTargets ${INSTALL_TARGETS_DEFAULT_ARGS} COMPONENT Devel)

endif ( GPGME_VANILLA_FOUND )

if ( GPGME_GLIB_FOUND )
   kde4_add_library( gpgmepp-glib SHARED ${gpgme_LIB_SRCS} context_glib.cpp )
   target_link_libraries( gpgmepp-glib ${GPGME_GLIB_LIBRARIES} )
   set_target_properties( gpgmepp-glib PROPERTIES
                                       VERSION     ${_gpgmepp_version}
                                       SOVERSION   ${_gpgmepp_soversion}
                                       OUTPUT_NAME gpgme++-glib DEFINE_SYMBOL MAKE_GPGME___LIB
   )
   get_target_property( GPGMEPP_GLIB_LIBRARY gpgmepp LOCATION )
   install(TARGETS gpgmepp-glib EXPORT kdepimlibsLibraryTargets ${INSTALL_TARGETS_DEFAULT_ARGS} )
endif ( GPGME_GLIB_FOUND )


if ( GPGME_QT_FOUND )
   kde4_add_library( gpgmepp-qt SHARED ${gpgme_LIB_SRCS} context_qt.cpp )
   target_link_libraries( gpgmepp-qt ${GPGME_QT_LIBRARIES} )
   if(WIN32)
      target_link_libraries( gpgmepp-qt ${GPGME_VANILLA_LIBRARIES} )
   endif(WIN32)
   set_target_properties( gpgmepp-qt PROPERTIES
                                     VERSION     ${_gpgmepp_version}
                                     SOVERSION   ${_gpgmepp_soversion}
                                     OUTPUT_NAME gpgme++-qt DEFINE_SYMBOL MAKE_GPGME___LIB
   )
   get_target_property( GPGMEPP_QT_LIBRARY gpgmepp LOCATION )
   install(TARGETS gpgmepp-qt EXPORT kdepimlibsLibraryTargets ${INSTALL_TARGETS_DEFAULT_ARGS} )
endif ( GPGME_QT_FOUND )


if ( GPGME_PTHREAD_FOUND )
   kde4_add_library( gpgmepp-pthread SHARED ${gpgme_LIB_SRCS} context_vanilla.cpp )
   target_link_libraries( gpgmepp-pthread ${GPGME_PTHREAD_LIBRARIES} )
   set_target_properties( gpgmepp-pthread PROPERTIES
                                          VERSION     ${_gpgmepp_version}
                                          SOVERSION   ${_gpgmepp_soversion}
                                          OUTPUT_NAME gpgme++-pthread DEFINE_SYMBOL MAKE_GPGME___LIB
   )
   get_target_property( GPGMEPP_PTHREAD_LIBRARY gpgmepp LOCATION )
   install(TARGETS gpgmepp-pthread EXPORT kdepimlibsLibraryTargets ${INSTALL_TARGETS_DEFAULT_ARGS} )
endif ( GPGME_PTHREAD_FOUND )

if ( GPGME_PTH_FOUND )
   kde4_add_library( gpgmepp-pth SHARED ${gpgme_LIB_SRCS} context_vanilla.cpp )
   target_link_libraries( gpgmepp-pth ${GPGME_PTH_LIBRARIES} )
   set_target_properties( gpgmepp-pth PROPERTIES
                                      VERSION     ${_gpgmepp_version}
                                      SOVERSION   ${_gpgmepp_soversion}
                                      OUTPUT_NAME gpgme++-pth DEFINE_SYMBOL MAKE_GPGME___LIB
   )
   get_target_property( GPGMEPP_PTH_LIBRARY gpgmepp LOCATION )
   install(TARGETS gpgmepp-pth EXPORT kdepimlibsLibraryTargets ${INSTALL_TARGETS_DEFAULT_ARGS} )
endif ( GPGME_PTH_FOUND )


include( CMakeExportBuildSettings )
# this writes way too much, but do we care?
EXPORT_LIBRARY_DEPENDENCIES( ${CMAKE_CURRENT_BINARY_DIR}/GpgmeppLibraryDepends.cmake )

########### install files ###############

configure_file(${CMAKE_CURRENT_SOURCE_DIR}/GpgmeppConfig.cmake.in ${CMAKE_CURRENT_BINARY_DIR}/GpgmeppConfig.cmake @ONLY )

if ( GPGME_FOUND )

   add_subdirectory( interfaces )

   install(FILES
        global.h error.h exception.h context.h key.h trustitem.h 
        eventloopinteractor.h editinteractor.h data.h gpgmefw.h result.h
        assuanresult.h
        keylistresult.h keygenerationresult.h 
        importresult.h decryptionresult.h verificationresult.h
        signingresult.h encryptionresult.h notation.h engineinfo.h
        gpgsetexpirytimeeditinteractor.h
        gpgsetownertrusteditinteractor.h
        gpgsignkeyeditinteractor.h
        gpgadduserideditinteractor.h
        scdgetinfoassuantransaction.h
        gpgagentgetinfoassuantransaction.h
        gpgme++_export.h 
        DESTINATION ${INCLUDE_INSTALL_DIR}/gpgme++ COMPONENT Devel
   )

   install(
     FILES
     ${CMAKE_CURRENT_BINARY_DIR}/GpgmeppConfig.cmake
     ${CMAKE_CURRENT_BINARY_DIR}/GpgmeppLibraryDepends.cmake
     DESTINATION
     ${LIB_INSTALL_DIR}/gpgmepp )

endif ( GPGME_FOUND )<|MERGE_RESOLUTION|>--- conflicted
+++ resolved
@@ -40,11 +40,7 @@
         gpgagentgetinfoassuantransaction.cpp
 )
 
-<<<<<<< HEAD
-set( _gpgmepp_version 2.3.1 )
-=======
 set( _gpgmepp_version 2.4.0 )
->>>>>>> ca3c8dad
 set( _gpgmepp_soversion 2 )
 
 set( GPGMEPP_INCLUDE ${INCLUDE_INSTALL_DIR} ${GPGME_INCLUDES} ${Boost_INCLUDE_DIR} )
